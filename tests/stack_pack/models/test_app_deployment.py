--- conflicted
+++ resolved
@@ -6,7 +6,7 @@
 from src.engine_service.binaries.fetcher import Binary, BinaryStorage
 from src.engine_service.engine_commands.export_iac import ExportIacRequest
 from src.engine_service.engine_commands.run import RunEngineRequest
-from src.project import StackPack, ConfigValues
+from src.project import StackPack
 from src.project.models.app_deployment import AppDeployment, AppLifecycleStatus
 from src.project.storage.iac_storage import IacStorage
 from tests.test_utils.pynamo_test import PynamoTest
@@ -234,12 +234,6 @@
             status_reason="status_reason",
         )
         appv2.save()
-<<<<<<< HEAD
-        appv1 = AppDeployment.get(
-            "project_id", AppDeployment.compose_range_key("app", 1)
-        )
-=======
->>>>>>> 4830b7b7
 
         # Act
         latest_version = AppDeployment.get_latest_deployed_version("project_id", "app")
