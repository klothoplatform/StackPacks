from pathlib import Path
from unittest.mock import AsyncMock, MagicMock, patch

import aiounittest

from src.deployer.deploy import (
    DeploymentResult,
    StackDeploymentRequest,
    build_and_deploy,
    build_and_deploy_application,
    deploy_app,
    deploy_applications,
    execute_deploy_single_workflow,
    execute_deployment_workflow,
    rerun_pack_with_live_state,
    run_concurrent_deployments,
)
from src.deployer.models.pulumi_stack import PulumiStack
from src.deployer.models.workflow_job import (
    WorkflowJob,
    WorkflowJobStatus,
    WorkflowJobType,
)
<<<<<<< HEAD
=======
from src.deployer.models.workflow_run import (
    WorkflowRun,
    WorkflowRunStatus,
    WorkflowType,
)
from src.deployer.pulumi.manager import AppManager
from src.engine_service.binaries.fetcher import BinaryStorage
from src.project import Output, StackPack
from src.project.common_stack import CommonStack
from src.project.live_state import LiveState
from src.project.models.app_deployment import AppDeployment, AppLifecycleStatus
from src.project.models.project import Project
from src.project.storage.iac_storage import IacStorage
from src.util.aws.iam import Policy
from src.util.aws.ses import AppData
>>>>>>> 18728d47
from tests.test_utils.pynamo_test import PynamoTest


class TestDeploy(PynamoTest, aiounittest.AsyncTestCase):
    models = [WorkflowRun, WorkflowJob, PulumiStack, Project, AppDeployment]

    @patch("src.deployer.deploy.AppDeployer")
    @patch("src.deployer.deploy.AppBuilder")
    @patch("src.deployer.deploy.auto.ConfigValue")
    @patch("src.deployer.deploy.DeploymentDir")
    async def test_build_and_deploy(
        self,
        DeploymentDir,
        auto_config_value,
        AppBuilder,
        mock_app_deployer,
    ):
        DeploymentDir.return_value = MagicMock()

        mock_builder = AppBuilder.return_value

        auto_config_value.side_effect = lambda v, secret=None: v
        mock_deployer = MagicMock()
        mock_app_deployer.return_value = mock_deployer
        mock_deployer.deploy = AsyncMock(
            return_value=(WorkflowJobStatus.SUCCEEDED, "reason")
        )

        deployment_job = WorkflowJob(
            partition_key=WorkflowJob.compose_partition_key(
                project_id="project",
                workflow_type=WorkflowJobType.DEPLOY.value,
                owning_app_id=None,
                run_number=1,
            ),
            job_number=1,
            job_type=WorkflowJobType.DEPLOY.value,
            title="title",
            status=WorkflowJobStatus.PENDING.value,
            status_reason="Deployment in progress",
            modified_app_id="app",
            initiated_by="user",
        )
        deployment_job.save()

        # Call the method
        cfg = {"key": "value"}
        await build_and_deploy(
            deployment_job=deployment_job,
            pulumi_config=cfg,
            tmp_dir=Path("/tmp"),
            iac=b"iac",
            assume_role_arn="arn",
            region="region",
            external_id="external_id",
        )

        # Assert calls
        AppBuilder.assert_called_once_with(Path("/tmp/app"))
        mock_builder.prepare_stack.assert_called_once()
        mock_builder.configure_aws.assert_called_once_with(
            mock_builder.prepare_stack.return_value, "region", "arn", "external_id"
        )
        mock_app_deployer.assert_called_once_with(
            mock_builder.prepare_stack.return_value,
            DeploymentDir.return_value,
        )
        for k, v in cfg.items():
            mock_builder.prepare_stack.return_value.set_config.assert_called_once_with(
                k, v
            )
        mock_deployer.deploy.assert_called_once_with()

    @patch("src.deployer.deploy.AppDeployer")
    @patch("src.deployer.deploy.auto.ConfigValue")
    @patch("src.deployer.deploy.AppBuilder")
    @patch("src.deployer.deploy.DeploymentDir")
    async def test_build_and_deploy_handles_exception(
        self,
        DeploymentDir,
        AppBuilder,
        auto_config_value,
        mock_app_deployer,
    ):
        DeploymentDir.return_value = MagicMock()

        mock_builder = AppBuilder.return_value

        auto_config_value.side_effect = lambda v, secret=None: v
        mock_deployer = MagicMock()
        mock_app_deployer.return_value = mock_deployer
        mock_deployer.deploy = AsyncMock(side_effect=Exception("error"))

        deployment_job = WorkflowJob(
            partition_key=WorkflowJob.compose_partition_key(
                project_id="project",
                workflow_type=WorkflowJobType.DEPLOY.value,
                owning_app_id=None,
                run_number=1,
            ),
            job_number=1,
            job_type=WorkflowJobType.DEPLOY.value,
            title="title",
            status=WorkflowJobStatus.PENDING.value,
            status_reason="Deployment in progress",
            modified_app_id="app",
            initiated_by="user",
        )
        deployment_job.save()

        # Call the method
        cfg = {"key": "value"}
        result = await build_and_deploy(
            deployment_job=deployment_job,
            pulumi_config=cfg,
            tmp_dir=Path("/tmp"),
            iac=b"iac",
            assume_role_arn="arn",
            region="region",
        )

        # Assert calls
        pulumi_stack = PulumiStack.get(
            *PulumiStack.split_composite_key(deployment_job.iac_stack_composite_key)
        )
        self.assertEqual(WorkflowJobStatus.FAILED.value, pulumi_stack.status)
<<<<<<< HEAD
        AppBuilder.assert_called_once_with(Path("/tmp"))
=======
        AppBuilder.assert_called_once_with(Path("/tmp/app"))
>>>>>>> 18728d47
        mock_builder.prepare_stack.assert_called_once_with(b"iac", pulumi_stack)
        mock_builder.configure_aws.assert_called_once_with(
            mock_builder.prepare_stack.return_value, "region", "arn", None
        )
        mock_app_deployer.assert_called_once_with(
            mock_builder.prepare_stack.return_value,
            DeploymentDir.return_value,
        )
        for k, v in cfg.items():
            mock_builder.prepare_stack.return_value.set_config.assert_called_once_with(
                k, v
            )
        mock_deployer.deploy.assert_called_once_with()

        assert result.status == WorkflowJobStatus.FAILED
        assert result.reason == "Internal error"

    @patch("src.deployer.deploy.get_iac_storage")
    @patch("src.deployer.deploy.build_and_deploy")
    async def test_build_and_deploy_application(
        self,
        mock_build_and_deploy,
        mock_get_iac_storage,
    ):
        # Arrange
        project = Project(
            id="id",
            region="region",
            assumed_role_arn="arn",
            apps={"app1": 1},
            created_by="user",
            owner="owner",
        )
        project.save()

        app = AppDeployment(
            project_id="id",
            range_key=AppDeployment.compose_range_key("app1", 1),
            created_by="user",
            status=WorkflowJobStatus.PENDING.value,
            status_reason="Deployment in progress",
            configuration={},
        )
        app.save()

        mock_iac_storage = MagicMock(
            spec=IacStorage, get_iac=MagicMock(return_value=b"iac")
        )
        mock_get_iac_storage.return_value = mock_iac_storage
        mock_pulumi_stack = MagicMock(
            spec=PulumiStack, composite_key=MagicMock(return_value="key")
        )
        mock_manager = MagicMock(
            spec=AppManager,
            get_outputs=MagicMock(return_value={"key1": "value1"}),
        )
        mock_build_and_deploy.return_value = DeploymentResult(
            manager=mock_manager,
            status=WorkflowJobStatus.SUCCEEDED,
            reason="Success",
            stack=mock_pulumi_stack,
        )
        outputs = {"key": "value"}

        deployment_job = WorkflowJob(
            partition_key=WorkflowJob.compose_partition_key(
                project_id="id",
                workflow_type=WorkflowJobType.DEPLOY.value,
                owning_app_id=None,
                run_number=1,
            ),
            job_number=1,
            job_type=WorkflowJobType.DEPLOY.value,
            title="title",
            status=WorkflowJobStatus.PENDING.value,
            status_reason="Deployment in progress",
            modified_app_id="app1",
            initiated_by="user",
        )
        deployment_job.save()

        # Act
        result = await build_and_deploy_application(
            deployment_job=deployment_job,
            pulumi_config={"key": "value"},
            outputs=outputs,
            tmp_dir=Path("/tmp"),
        )
        app.refresh()
        deployment_job.refresh()

        # Assert
        mock_get_iac_storage.assert_called_once()
        mock_build_and_deploy.assert_called_once_with(
            deployment_job=deployment_job,
            region=project.region,
            assume_role_arn=project.assumed_role_arn,
            iac=b"iac",
            pulumi_config={"key": "value"},
            tmp_dir=Path("/tmp/app1"),
            external_id=None,
        )

        self.assertEqual(AppLifecycleStatus.INSTALLED.value, app.status)
        self.assertEqual({"key1": "value1"}, deployment_job.outputs)
        self.assertEqual("key", app.iac_stack_composite_key)
        self.assertEqual(
            result,
            DeploymentResult(
                manager=mock_build_and_deploy.return_value.manager,
                status=WorkflowJobStatus.SUCCEEDED,
                reason="Success",
                stack=mock_pulumi_stack,
            ),
        )

    @patch("src.deployer.deploy.Pool")
    @patch("src.deployer.deploy.build_and_deploy_application")
    async def test_run_concurrent_deployments(
        self, mock_build_and_deploy_application, mock_pool
    ):
        mock_pool_instance = mock_pool.return_value.__aenter__.return_value
        mock_pool_instance.apply = mock_build_and_deploy_application

        expected_result = DeploymentResult(
            manager=None,
            stack=None,
            status=WorkflowJobStatus.SUCCEEDED,
            reason="Success",
        )
        mock_build_and_deploy_application.return_value = expected_result
        stack_deployment_requests = [
            StackDeploymentRequest(
                WorkflowJob(
                    partition_key=WorkflowJob.compose_partition_key(
                        project_id="project",
                        workflow_type=WorkflowJobType.DEPLOY.value,
                        owning_app_id=None,
                        run_number=1,
                    ),
                    job_number=1,
                    title="title",
                    status=WorkflowJobStatus.PENDING,
                    modified_app_id="app1",
                ),
                pulumi_config={},
                outputs={"key": "value"},
            ),
            StackDeploymentRequest(
                WorkflowJob(
                    partition_key=WorkflowJob.compose_partition_key(
                        project_id="project",
                        workflow_type=WorkflowJobType.DEPLOY.value,
                        owning_app_id=None,
                        run_number=2,
                    ),
                    job_number=2,
                    title="title",
                    status=WorkflowJobStatus.PENDING,
                    modified_app_id="app2",
                ),
                pulumi_config={},
                outputs={"key": "value2"},
            ),
        ]

        app_order, results = await run_concurrent_deployments(
            stack_deployment_requests, Path("/tmp")
        )

        mock_pool.assert_called_once()
        self.assertEqual(["app1", "app2"], app_order)
        self.assertEqual([expected_result, expected_result], results)

    @patch("src.project.models.project.Project.run_pack")
    async def test_rerun_pack_with_live_state(self, mock_run_pack):
        # Arrange
        app1 = AppDeployment(
            project_id="id",
            range_key=AppDeployment.compose_range_key("app1", 1),
            created_by="user",
            status=WorkflowJobStatus.PENDING.value,
            status_reason="Deployment in progress",
            configuration={"key1": "value1"},
        )
        app1.save()

        app2 = AppDeployment(
            project_id="id",
            range_key=AppDeployment.compose_range_key("app2", 1),
            created_by="user",
            status=WorkflowJobStatus.PENDING.value,
            status_reason="Deployment in progress",
            configuration={"key2": "value2"},
        )
        app2.save()

        project = Project(
            id="id",
            region="region",
            assumed_role_arn="arn",
            apps={"app1": 1, "app2": 1},
            created_by="user",
            owner="owner",
        )

        common_app = AppDeployment(
            project_id="id",
            range_key=AppDeployment.compose_range_key("common", 1),
            created_by="user",
            status=WorkflowJobStatus.PENDING.value,
            status_reason="Deployment in progress",
            configuration={},
        )

        mock_common_stack = MagicMock(spec=CommonStack)
        mock_iac_storage = MagicMock(spec=IacStorage)
        mock_binary_storage = MagicMock(spec=BinaryStorage)
        mock_live_state = MagicMock(
            spec=LiveState,
            to_constraints=MagicMock(return_value=["constraint1", "constraint2"]),
        )
        mock_sps = {
            "app1": MagicMock(spec=StackPack),
            "app2": MagicMock(spec=StackPack),
        }
        policy = Policy('{"Version": "2012-10-17","Statement": []}')

        mock_run_pack.return_value = policy

        # Act
        await rerun_pack_with_live_state(
            project,
            common_app,
            mock_common_stack,
            mock_iac_storage,
            mock_binary_storage,
            mock_live_state,
            mock_sps,
            "/tmp",
        )

        # Assert
        mock_run_pack.assert_called_once_with(
            stack_packs=mock_sps,
            config={"app1": {"key1": "value1"}, "app2": {"key2": "value2"}},
            tmp_dir="/tmp",
            iac_storage=mock_iac_storage,
            binary_storage=mock_binary_storage,
            increment_versions=False,
            imports=["constraint1", "constraint2"],
        )

    @patch("src.deployer.deploy.get_stack_packs")
    @patch("src.deployer.deploy.run_concurrent_deployments")
    async def test_deploy_applications(
        self, mock_run_concurrent_deployments, mock_get_stack_packs
    ):
        # Arrange
        app1 = AppDeployment(
            project_id="id",
            range_key=AppDeployment.compose_range_key("app1", 1),
            created_by="user",
            status=WorkflowJobStatus.PENDING.value,
            status_reason="Deployment in progress",
            configuration={"key": "value"},
        )
        app1.save()

        app2 = AppDeployment(
            project_id="id",
            range_key=AppDeployment.compose_range_key("app2", 1),
            created_by="user",
            status=WorkflowJobStatus.PENDING.value,
            status_reason="Deployment in progress",
            configuration={"key2": "value2"},
        )
        app2.save()

        project = Project(
            id="id",
            region="region",
            assumed_role_arn="arn",
            apps={"app1": 1, "app2": 1},
            created_by="user",
            owner="owner",
        )
        project.save()

        sp1 = MagicMock(
            spec=StackPack,
            get_pulumi_configs=MagicMock(return_value={"key": "value"}),
            outputs={
                "key": Output(value="aws:res:the-cf#Domain", description="The domain")
            },
        )
        sp2 = MagicMock(
            spec=StackPack,
            get_pulumi_configs=MagicMock(return_value={"key2": "value2"}),
            outputs={
                "key": Output(value="aws:res:the-ff#DnsName", description="The domain")
            },
        )
        mock_sps = {"app1": sp1, "app2": sp2}
        mock_get_stack_packs.return_value = mock_sps
        mock_run_concurrent_deployments.side_effect = [
            (
                ["app1", "app2"],
                [
                    DeploymentResult(
                        manager=MagicMock(spec=AppManager),
                        status=WorkflowJobStatus.SUCCEEDED,
                        reason="Success",
                        stack=MagicMock(spec=PulumiStack),
                    ),
                    DeploymentResult(
                        manager=MagicMock(spec=AppManager),
                        status=WorkflowJobStatus.SUCCEEDED,
                        reason="Success",
                        stack=MagicMock(spec=PulumiStack),
                    ),
                ],
            )
        ]

        job1 = WorkflowJob.create_job(
            partition_key=WorkflowJob.compose_partition_key(
                project_id="id",
                workflow_type=WorkflowJobType.DEPLOY.value,
                owning_app_id=None,
                run_number=1,
            ),
            job_type=WorkflowJobType.DEPLOY,
            modified_app_id="app1",
            title="title",
            initiated_by="user",
        )
        job2 = WorkflowJob.create_job(
            partition_key=WorkflowJob.compose_partition_key(
                project_id="id",
                workflow_type=WorkflowJobType.DEPLOY.value,
                owning_app_id=None,
                run_number=1,
            ),
            job_type=WorkflowJobType.DEPLOY,
            modified_app_id="app2",
            title="title",
            initiated_by="user",
        )

        # Act
        result = await deploy_applications(
            deployment_jobs=[job1, job2], tmp_dir=Path("/tmp")
        )

        # Assert
        self.assertTrue(result)
        sp1.get_pulumi_configs.assert_called_once_with({"key": "value"})
        sp2.get_pulumi_configs.assert_called_once_with({"key2": "value2"})
        mock_run_concurrent_deployments.assert_called_once_with(
            stacks=[
                StackDeploymentRequest(
                    workflow_job=job1,
                    pulumi_config={"key": "value"},
                    outputs={"key": "the_cf_Domain"},
                ),
                StackDeploymentRequest(
                    workflow_job=job2,
                    pulumi_config={"key2": "value2"},
                    outputs={"key": "the_ff_DnsName"},
                ),
            ],
            tmp_dir=Path("/tmp"),
        )

    @patch("src.deployer.deploy.run_concurrent_deployments")
    async def test_deploy_app(
        self,
        mock_run_concurrent_deployments,
    ):

        project = Project(
            id="id",
            region="region",
            assumed_role_arn="arn",
            apps={"app1": 1},
            created_by="user",
            owner="owner",
        )
        project.save()

        app = AppDeployment(
            project_id="id",
            range_key=AppDeployment.compose_range_key("app1", 1),
            created_by="user",
            status=WorkflowJobStatus.PENDING.value,
            status_reason="Deployment in progress",
            configuration={"key": "value"},
        )
        app.save()

        sp = MagicMock(
            spec=StackPack,
            get_pulumi_configs=MagicMock(return_value={"key": "value"}),
            outputs={
                "key": Output(value="aws:res:the-cf#Domain", description="The domain")
            },
        )

        tmp_dir = Path("/tmp")

        d_result = DeploymentResult(
            manager=MagicMock(spec=AppManager),
            status=WorkflowJobStatus.SUCCEEDED,
            reason="Success",
            stack=MagicMock(spec=PulumiStack),
        )
        mock_run_concurrent_deployments.return_value = (
            ["app1"],
            [d_result],
        )

        job = WorkflowJob.create_job(
            partition_key=WorkflowJob.compose_partition_key(
                project_id="id",
                workflow_type=WorkflowJobType.DEPLOY.value,
                owning_app_id=None,
                run_number=1,
            ),
            job_type=WorkflowJobType.DEPLOY,
            modified_app_id="app1",
            title="title",
            initiated_by="user",
        )

        result = await deploy_app(job, app, sp, tmp_dir)

        self.assertEqual(result, d_result)

        sp.get_pulumi_configs.assert_called_once_with(app.get_configurations())
        mock_run_concurrent_deployments.assert_called_once_with(
            [
                StackDeploymentRequest(
                    workflow_job=job,
                    pulumi_config={"key": "value"},
                    outputs={"key": "the_cf_Domain"},
                )
            ],
            tmp_dir=tmp_dir,
        )

    @patch("src.project.models.app_deployment.AppDeployment.run_app")
    @patch("src.deployer.deploy.deploy_app")
    @patch("src.deployer.deploy.get_iac_storage")
    @patch("src.deployer.deploy.get_binary_storage")
    @patch("src.deployer.deploy.CommonStack")
    @patch("src.deployer.deploy.TempDir")
    @patch("src.deployer.deploy.get_ses_client")
    @patch("src.deployer.deploy.send_deployment_success_email")
    @patch("src.deployer.deploy.get_stack_packs")
    async def test_deploy_single(
        self,
        mock_get_stack_packs,
        mock_send_email,
        mock_get_ses_client,
        mock_temp_dir,
        mock_common_stack,
        mock_get_binary_storage,
        mock_get_iac_storage,
        mock_deploy_app,
        mock_run_app,
    ):

        project = Project(
            id="id",
            region="region",
            assumed_role_arn="arn",
            apps={Project.COMMON_APP_NAME: 1, "app1": 1},
            created_by="user",
            owner="owner",
            features=["feature1", "feature2"],
        )
        project.save()

        common_app = AppDeployment(
            project_id="id",
            range_key=AppDeployment.compose_range_key(Project.COMMON_APP_NAME, 1),
            created_by="user",
            status=WorkflowJobStatus.PENDING.value,
            status_reason="Deployment in progress",
            configuration={},
        )
        common_app.save()

        app = AppDeployment(
            project_id="id",
            range_key=AppDeployment.compose_range_key("app1", 1),
            created_by="user",
            status=WorkflowJobStatus.PENDING.value,
            status_reason="Deployment in progress",
            configuration={},
            outputs={"URL": "url"},
        )
        app.save()

        email = "email"

        sp1 = MagicMock(spec=StackPack)
        mock_sps = {"app1": sp1}
        mock_get_stack_packs.return_value = mock_sps
        iac_storage = mock_get_iac_storage.return_value
        binary_storage = mock_get_binary_storage.return_value
        common_stack = mock_common_stack.return_value
        common_stack.get_outputs.return_value = {"key": "value"}
        mock_temp_dir.return_value.__enter__.return_value = "/tmp"
        live_state = MagicMock(
            spec=LiveState, to_constraints=MagicMock(return_value=["constraint1"])
        )
        manager = MagicMock(
            spec=AppManager, read_deployed_state=AsyncMock(return_value=live_state)
        )

        def deploy_side_effect(
            deployment_job,
            app,
            stack_pack,
            tmp_dir,
        ):
            app.status = AppLifecycleStatus.INSTALLED.value
            app.save()
            for job in workflow_run.get_jobs():
                job.status = WorkflowJobStatus.SUCCEEDED.value
                job.save()
            return DeploymentResult(
                manager=manager,
                status=WorkflowJobStatus.SUCCEEDED,
                reason="Success",
                stack=MagicMock(spec=PulumiStack),
            )

        mock_deploy_app.side_effect = deploy_side_effect

        workflow_run = WorkflowRun.create(
            project_id="id",
            workflow_type=WorkflowType.DEPLOY,
            app_id="app1",
            initiated_by="user",
            notification_email="email",
        )

        mock_run_app.return_value = Policy('{"Version": "2012-10-17","Statement": []}')

        # Act

        await execute_deploy_single_workflow(workflow_run)

        # Assert
        mock_get_stack_packs.assert_called_once()
        mock_get_iac_storage.assert_called_once()
        mock_common_stack.assert_called_once_with([sp1], project.features)
        mock_temp_dir.return_value.__enter__.assert_called_once()
        self.assertEqual(2, mock_deploy_app.call_count)

        manager.read_deployed_state.assert_called_once()
        app.run_app.assert_called_once_with(
            stack_pack=mock_sps.get("app1"),
            dir="/tmp",
            iac_storage=iac_storage,
            binary_storage=binary_storage,
            imports=["constraint1"],
        )
        mock_get_ses_client.assert_called_once()
        mock_send_email.assert_called_once_with(
            mock_get_ses_client.return_value,
            email,
            [AppData(app_name="app1", login_url="url")],
        )

        self.assertEqual(WorkflowRunStatus.SUCCEEDED.value, workflow_run.status)
        for job in workflow_run.get_jobs():
            self.assertEqual(WorkflowJobStatus.SUCCEEDED.value, job.status)
        app.refresh()
        common_app.refresh()
        self.assertEqual(AppLifecycleStatus.INSTALLED.value, app.status)
        self.assertEqual(AppLifecycleStatus.INSTALLED.value, common_app.status)

    @patch("src.project.models.app_deployment.AppDeployment.run_app")
    @patch("src.deployer.deploy.deploy_app")
    @patch("src.deployer.deploy.get_iac_storage")
    @patch("src.deployer.deploy.CommonStack")
    @patch("src.deployer.deploy.TempDir")
    @patch("src.deployer.deploy.get_ses_client")
    @patch("src.deployer.deploy.send_deployment_success_email")
    @patch("src.deployer.deploy.get_stack_packs")
    @patch("src.deployer.deploy.get_binary_storage")
    async def test_deploy_single_common_stack_fails(
        self,
        mock_get_binary_storage,
        mock_get_stack_packs,
        mock_send_email,
        mock_get_ses_client,
        mock_temp_dir,
        mock_common_stack,
        mock_get_iac_storage,
        mock_deploy_app,
        mock_run_app,
    ):
        mock_get_binary_storage.return_value = MagicMock()

        project = Project(
            id="id",
            region="region",
            assumed_role_arn="arn",
            apps={Project.COMMON_APP_NAME: 1, "app1": 1},
            created_by="user",
            owner="owner",
            features=["feature1", "feature2"],
        )

        project.save()

        common_app = AppDeployment(
            project_id="id",
            range_key=AppDeployment.compose_range_key(Project.COMMON_APP_NAME, 1),
            created_by="user",
            status=WorkflowJobStatus.PENDING.value,
            status_reason="Deployment in progress",
            configuration={},
        )
        common_app.save()

        app = AppDeployment(
            project_id="id",
            range_key=AppDeployment.compose_range_key("app1", 1),
            created_by="user",
            status=WorkflowJobStatus.PENDING.value,
            status_reason="Deployment in progress",
            configuration={},
            outputs={"URL": "url"},
        )
        app.save()

        sp1 = MagicMock(spec=StackPack)
        mock_sps = {"app1": sp1}
        mock_get_stack_packs.return_value = mock_sps
        common_stack = mock_common_stack.return_value
        mock_temp_dir.return_value.__enter__.return_value = "/tmp"
        live_state = MagicMock(
            spec=LiveState, to_constraints=MagicMock(return_value=["constraint1"])
        )
        manager = MagicMock(
            spec=AppManager, read_deployed_state=AsyncMock(return_value=live_state)
        )

        workflow_run = WorkflowRun.create(
            project_id="id",
            workflow_type=WorkflowType.DEPLOY,
            app_id="app1",
            initiated_by="user",
            notification_email="email",
        )

        def deploy_side_effect(
            deployment_job,
            app,
            stack_pack,
            tmp_dir,
        ):
            app.status = AppLifecycleStatus.UPDATE_FAILED.value
            app.save()
            for job in workflow_run.get_jobs():
                job.status = WorkflowJobStatus.FAILED.value
                job.save()
            return DeploymentResult(
                manager=None,
                status=WorkflowJobStatus.FAILED,
                reason="fail",
                stack=MagicMock(spec=PulumiStack),
            )

        mock_deploy_app.side_effect = deploy_side_effect

        # Act
        await execute_deploy_single_workflow(workflow_run)

        mock_get_stack_packs.assert_called_once()
        mock_get_iac_storage.assert_called_once()
        mock_temp_dir.return_value.__enter__.assert_called_once()
        self.assertEqual(1, mock_deploy_app.call_count)
        manager.read_deployed_state.assert_not_called()
        mock_run_app.assert_not_called()
        mock_get_ses_client.assert_not_called()
        mock_send_email.assert_not_called()
        self.assertEqual(WorkflowRunStatus.FAILED.value, workflow_run.status)
        for job in workflow_run.get_jobs():
            self.assertEqual(WorkflowJobStatus.FAILED.value, job.status)
        app.refresh()
        common_app.refresh()
        self.assertEqual(AppLifecycleStatus.UPDATE_FAILED.value, common_app.status)
        self.assertEqual(AppLifecycleStatus.UPDATE_FAILED.value, app.status)

    @patch("src.deployer.deploy.get_stack_packs")
    @patch("src.deployer.deploy.deploy_applications")
    @patch("src.deployer.deploy.rerun_pack_with_live_state")
    @patch("src.deployer.deploy.deploy_app")
    @patch("src.deployer.deploy.get_binary_storage")
    @patch("src.deployer.deploy.get_iac_storage")
    @patch("src.deployer.deploy.CommonStack")
    @patch("src.deployer.deploy.TempDir")
    @patch("src.deployer.deploy.get_ses_client")
    @patch("src.deployer.deploy.send_deployment_success_email")
    async def test_deploy_project(
        self,
        mock_send_email,
        mock_get_ses_client,
        mock_temp_dir,
        mock_common_stack,
        mock_get_iac_storage,
        mock_get_binary_storage,
        mock_deploy_app,
        mock_rerun_pack_with_live_state,
        mock_deploy_applications,
        mock_get_stack_packs,
    ):
        # Arrange
        sp1 = MagicMock(spec=StackPack)
        mock_sps = {"app1": sp1}
        mock_get_stack_packs.return_value = mock_sps
        mock_iac_storage = mock_get_iac_storage.return_value
        mock_binary_storage = mock_get_binary_storage.return_value

        project = Project(
            id="id",
            region="region",
            assumed_role_arn="arn",
            apps={"common": 1, "app1": 1},
            created_by="user",
            owner="owner",
            features=["feature1", "feature2"],
        )
        project.save()

        app1 = AppDeployment(
            project_id="id",
            range_key=AppDeployment.compose_range_key("app1", 1),
            created_by="user",
            status=WorkflowJobStatus.PENDING.value,
            status_reason="Deployment in progress",
            configuration={},
            outputs={"URL": "url"},
        )
        app1.save()

        common_app = AppDeployment(
            project_id="id",
            range_key=AppDeployment.compose_range_key("common", 1),
            created_by="user",
            status=WorkflowJobStatus.PENDING.value,
            status_reason="Deployment in progress",
            configuration={},
        )
        common_app.save()

        common_stack = MagicMock(spec=CommonStack)
        live_state = MagicMock(
            spec=LiveState, update=MagicMock(), transition_status=MagicMock()
        )
        manager = MagicMock(
            spec=AppManager, read_deployed_state=AsyncMock(return_value=live_state)
        )
        mock_common_stack.return_value = common_stack
        mock_temp_dir.return_value = MagicMock()
        mock_temp_dir.return_value.__enter__.return_value = "/tmp"
        mock_get_ses_client.return_value = MagicMock()

        workflow_run = WorkflowRun.create(
            project_id="id",
            workflow_type=WorkflowType.DEPLOY,
            app_id="app1",
            initiated_by="user",
            notification_email="email",
        )
        workflow_run.save()

        def deploy_apps_side_effect(
            deployment_jobs,
            tmp_dir,
        ):
            for job in deployment_jobs:
                job.status = WorkflowJobStatus.SUCCEEDED.value
                job.save()
                AppDeployment.get_latest_version(
                    project_id=project.id, app_id=job.modified_app_id
                ).update(
                    actions=[
                        AppDeployment.status.set(AppLifecycleStatus.INSTALLED.value)
                    ]
                )
            return True

        mock_deploy_applications.side_effect = deploy_apps_side_effect

        def deploy_side_effect(
            deployment_job,
            app,
            stack_pack,
            tmp_dir,
        ):
            app.status = AppLifecycleStatus.INSTALLED.value
            app.save()
            for job in workflow_run.get_jobs():
                job.status = WorkflowJobStatus.SUCCEEDED.value
                job.save()
            return DeploymentResult(
                manager=manager,
                status=WorkflowJobStatus.SUCCEEDED,
                reason="Success",
                stack=MagicMock(spec=PulumiStack),
            )

        mock_deploy_app.side_effect = deploy_side_effect

        # Act
        await execute_deployment_workflow(workflow_run)

        # Assert

        mock_get_iac_storage.assert_called_once()
        mock_common_stack.assert_called_once_with([sp1], project.features)
        mock_deploy_app.assert_called_once()
        mock_rerun_pack_with_live_state.assert_called_once()
        mock_deploy_applications.assert_called_once()
        mock_send_email.assert_called_once_with(
            mock_get_ses_client.return_value,
            "email",
            [AppData(app_name="app1", login_url="url")],
        )
        self.assertEqual(WorkflowRunStatus.SUCCEEDED.value, workflow_run.status)
        for job in workflow_run.get_jobs():
            self.assertEqual(WorkflowJobStatus.SUCCEEDED.value, job.status)
        app1.refresh()
        common_app.refresh()
        self.assertEqual(AppLifecycleStatus.INSTALLED.value, app1.status)
        self.assertEqual(AppLifecycleStatus.INSTALLED.value, common_app.status)

    @patch("src.deployer.deploy.deploy_applications")
    @patch("src.deployer.deploy.rerun_pack_with_live_state")
    @patch("src.deployer.deploy.deploy_app")
    @patch("src.deployer.deploy.get_iac_storage")
    @patch("src.deployer.deploy.CommonStack")
    @patch("src.deployer.deploy.send_deployment_success_email")
    async def test_deploy_pack_blocks_if_teardown_ongoing(
        self,
        mock_send_email,
        mock_common_stack,
        mock_get_iac_storage,
        mock_deploy_app,
        mock_rerun_pack_with_live_state,
        mock_deploy_applications,
    ):

        project = Project(
            id="id",
            region="region",
            assumed_role_arn="arn",
            apps={"common": 1, "app1": 1},
            created_by="user",
            owner="owner",
            features=["feature1", "feature2"],
            destroy_in_progress=True,
        )
        project.save()

        common_app = AppDeployment(
            project_id="id",
            range_key=AppDeployment.compose_range_key("common", 1),
            created_by="user",
            status=WorkflowJobStatus.PENDING.value,
            status_reason="Deployment in progress",
            configuration={},
        )
        common_app.save()

        app1 = AppDeployment(
            project_id="id",
            range_key=AppDeployment.compose_range_key("app1", 1),
            created_by="user",
            status=WorkflowJobStatus.PENDING.value,
            status_reason="Deployment in progress",
            configuration={},
            outputs={"URL": "url"},
        )
        app1.save()

        workflow_run = WorkflowRun.create(
            project_id="id",
            workflow_type=WorkflowType.DEPLOY,
            app_id="app1",
            initiated_by="user",
            notification_email="email",
        )
        workflow_run.save()

        # Act
        with self.assertRaises(ValueError):
            await execute_deployment_workflow(workflow_run)

            # Assert
            mock_get_iac_storage.assert_called_once()
            mock_deploy_app.assert_not_called()
            mock_rerun_pack_with_live_state.assert_not_called()
            mock_deploy_applications.assert_not_called()
            mock_send_email.assert_not_called()

    @patch("src.deployer.deploy.get_stack_packs")
    @patch("src.deployer.deploy.deploy_applications")
    @patch("src.deployer.deploy.rerun_pack_with_live_state")
    @patch("src.deployer.deploy.deploy_app")
    @patch("src.deployer.deploy.get_iac_storage")
    @patch("src.deployer.deploy.CommonStack")
    @patch("src.deployer.deploy.TempDir")
    @patch("src.deployer.deploy.get_ses_client")
    @patch("src.deployer.deploy.send_deployment_success_email")
    @patch("src.deployer.deploy.get_binary_storage")
    async def test_deploy_pack_common_stack_failed(
        self,
        mock_get_binary_storage,
        mock_send_email,
        mock_get_ses_client,
        mock_temp_dir,
        mock_common_stack,
        mock_get_iac_storage,
        mock_deploy_app,
        mock_rerun_pack_with_live_state,
        mock_deploy_applications,
        mock_get_stack_packs,
    ):
        # Arrange

        project = Project(
            id="id",
            region="region",
            assumed_role_arn="arn",
            apps={"common": 1, "app1": 1},
            created_by="user",
            owner="owner",
            features=["feature1", "feature2"],
        )
        project.save()

        common_app = AppDeployment(
            project_id="id",
            range_key=AppDeployment.compose_range_key("common", 1),
            created_by="user",
            status=WorkflowJobStatus.PENDING.value,
            status_reason="Deployment in progress",
            configuration={},
        )
        common_app.save()

        app1 = AppDeployment(
            project_id="id",
            range_key=AppDeployment.compose_range_key("app1", 1),
            created_by="user",
            status=WorkflowJobStatus.PENDING.value,
            status_reason="Deployment in progress",
            configuration={},
            outputs={"URL": "url"},
        )
        app1.save()

        mock_binary_store = MagicMock()
        mock_get_binary_storage.return_value = mock_binary_store
        sp1 = MagicMock(spec=StackPack)
        mock_sps = {"app1": sp1}
        mock_get_stack_packs.return_value = mock_sps
        mock_iac_storage = mock_get_iac_storage.return_value
        user_pack = MagicMock(
            spec=Project,
            id="id",
            apps={"common": 1, "app1": 1},
            tear_down_in_progress=False,
            features=["feature1", "feature2"],
        )
        common_stack = MagicMock(spec=CommonStack)
        mock_common_stack.return_value = common_stack

        workflow_run = WorkflowRun.create(
            project_id="id",
            workflow_type=WorkflowType.DEPLOY,
            app_id="app1",
            initiated_by="user",
            notification_email="email",
        )

        def deploy_side_effect(
            deployment_job,
            app,
            stack_pack,
            tmp_dir,
        ):
            AppDeployment.transition_status(
                app, WorkflowJobStatus.FAILED, WorkflowJobType.DEPLOY, "fail"
            )
            for job in workflow_run.get_jobs():
                job.status = WorkflowJobStatus.FAILED.value
                job.save()
            return DeploymentResult(
                manager=None,
                status=WorkflowJobStatus.FAILED,
                reason="Success",
                stack=MagicMock(spec=PulumiStack),
            )

        mock_deploy_app.side_effect = deploy_side_effect
        mock_temp_dir.return_value = MagicMock()
        mock_temp_dir.return_value.__enter__.return_value = "/tmp"
        mock_get_ses_client.return_value = MagicMock()

        # Act
        await execute_deployment_workflow(workflow_run)

        # Assert
        mock_get_iac_storage.assert_called_once()
        mock_common_stack.assert_called_once_with([sp1], user_pack.features)
        mock_deploy_app.assert_called_once()
        mock_rerun_pack_with_live_state.assert_not_called()
        mock_deploy_applications.assert_not_called()
        mock_send_email.assert_not_called()
        self.assertEqual(WorkflowRunStatus.FAILED.value, workflow_run.status)
        for job in workflow_run.get_jobs():
            self.assertEqual(WorkflowJobStatus.FAILED.value, job.status)
        common_app.refresh()
        app1.refresh()
        self.assertEqual(AppLifecycleStatus.UPDATE_FAILED.value, common_app.status)
        self.assertEqual(AppLifecycleStatus.UPDATE_FAILED.value, app1.status)<|MERGE_RESOLUTION|>--- conflicted
+++ resolved
@@ -21,8 +21,6 @@
     WorkflowJobStatus,
     WorkflowJobType,
 )
-<<<<<<< HEAD
-=======
 from src.deployer.models.workflow_run import (
     WorkflowRun,
     WorkflowRunStatus,
@@ -38,7 +36,6 @@
 from src.project.storage.iac_storage import IacStorage
 from src.util.aws.iam import Policy
 from src.util.aws.ses import AppData
->>>>>>> 18728d47
 from tests.test_utils.pynamo_test import PynamoTest
 
 
@@ -165,11 +162,7 @@
             *PulumiStack.split_composite_key(deployment_job.iac_stack_composite_key)
         )
         self.assertEqual(WorkflowJobStatus.FAILED.value, pulumi_stack.status)
-<<<<<<< HEAD
-        AppBuilder.assert_called_once_with(Path("/tmp"))
-=======
         AppBuilder.assert_called_once_with(Path("/tmp/app"))
->>>>>>> 18728d47
         mock_builder.prepare_stack.assert_called_once_with(b"iac", pulumi_stack)
         mock_builder.configure_aws.assert_called_once_with(
             mock_builder.prepare_stack.return_value, "region", "arn", None
