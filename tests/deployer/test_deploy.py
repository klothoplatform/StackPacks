from pathlib import Path
from unittest.mock import AsyncMock, MagicMock, patch

import aiounittest

from src.deployer.deploy import (
    DeploymentResult,
    StackDeploymentRequest,
    build_and_deploy,
    run_concurrent_deployments,
    build_and_deploy_application,
    rerun_pack_with_live_state,
    deploy_applications,
    deploy_app,
    execute_deploy_single_workflow,
    execute_deployment_workflow,
)
from src.deployer.models.pulumi_stack import PulumiStack
from src.deployer.models.workflow_job import (
<<<<<<< HEAD
    WorkflowJob,
    WorkflowJobStatus,
    WorkflowJobType,
)
=======
    WorkflowJobStatus,
    WorkflowJobType,
    WorkflowJob,
)
from src.deployer.models.workflow_run import (
    WorkflowRun,
    WorkflowType,
    WorkflowRunStatus,
)
from src.deployer.pulumi.manager import AppManager
from src.engine_service.binaries.fetcher import BinaryStorage
from src.project import StackPack, Output
from src.project.common_stack import CommonStack
from src.project.live_state import LiveState
from src.project.models.app_deployment import AppDeployment, AppLifecycleStatus
from src.project.models.project import Project
from src.project.storage.iac_storage import IacStorage
from src.util.aws.iam import Policy
from src.util.aws.ses import AppData
>>>>>>> 4830b7b7
from tests.test_utils.pynamo_test import PynamoTest


class TestDeploy(PynamoTest, aiounittest.AsyncTestCase):
    models = [WorkflowRun, WorkflowJob, PulumiStack, Project, AppDeployment]

    @patch("src.deployer.deploy.AppDeployer")
    @patch("src.deployer.deploy.AppBuilder")
    @patch("src.deployer.deploy.auto.ConfigValue")
    @patch("src.deployer.deploy.DeploymentDir")
    async def test_build_and_deploy(
        self,
        DeploymentDir,
        auto_config_value,
        AppBuilder,
        mock_app_deployer,
    ):
        DeploymentDir.return_value = MagicMock()

        mock_builder = AppBuilder.return_value

        auto_config_value.side_effect = lambda v, secret=None: v
        mock_deployer = MagicMock()
        mock_app_deployer.return_value = mock_deployer
        mock_deployer.deploy = AsyncMock(
            return_value=(WorkflowJobStatus.SUCCEEDED, "reason")
        )

        deployment_job = WorkflowJob(
            partition_key=WorkflowJob.compose_partition_key(
                project_id="project",
                workflow_type=WorkflowJobType.DEPLOY.value,
                owning_app_id=None,
                run_number=1,
            ),
            job_number=1,
            job_type=WorkflowJobType.DEPLOY.value,
            title="title",
            status=WorkflowJobStatus.PENDING.value,
            status_reason="Deployment in progress",
            modified_app_id="app",
            initiated_by="user",
        )
        deployment_job.save()

        # Call the method
        cfg = {"key": "value"}
        await build_and_deploy(
            deployment_job=deployment_job,
            pulumi_config=cfg,
            tmp_dir=Path("/tmp"),
            iac=b"iac",
            assume_role_arn="arn",
            region="region",
            external_id="external_id",
        )

        # Assert calls
        AppBuilder.assert_called_once_with(Path("/tmp"))
        mock_builder.prepare_stack.assert_called_once()
        mock_builder.configure_aws.assert_called_once_with(
            mock_builder.prepare_stack.return_value, "region", "arn", "external_id"
        )
        mock_app_deployer.assert_called_once_with(
            mock_builder.prepare_stack.return_value,
            DeploymentDir.return_value,
        )
        for k, v in cfg.items():
            mock_builder.prepare_stack.return_value.set_config.assert_called_once_with(
                k, v
            )
        mock_deployer.deploy.assert_called_once_with()

    @patch("src.deployer.deploy.AppDeployer")
    @patch("src.deployer.deploy.auto.ConfigValue")
    @patch("src.deployer.deploy.AppBuilder")
    @patch("src.deployer.deploy.DeploymentDir")
    async def test_build_and_deploy_handles_exception(
        self,
        DeploymentDir,
        AppBuilder,
        auto_config_value,
        mock_app_deployer,
    ):
        DeploymentDir.return_value = MagicMock()

        mock_builder = AppBuilder.return_value

        auto_config_value.side_effect = lambda v, secret=None: v
        mock_deployer = MagicMock()
        mock_app_deployer.return_value = mock_deployer
        mock_deployer.deploy = AsyncMock(side_effect=Exception("error"))

        deployment_job = WorkflowJob(
            partition_key=WorkflowJob.compose_partition_key(
                project_id="project",
                workflow_type=WorkflowJobType.DEPLOY.value,
                owning_app_id=None,
                run_number=1,
            ),
            job_number=1,
            job_type=WorkflowJobType.DEPLOY.value,
            title="title",
            status=WorkflowJobStatus.PENDING.value,
            status_reason="Deployment in progress",
            modified_app_id="app",
            initiated_by="user",
        )
        deployment_job.save()

        # Call the method
        cfg = {"key": "value"}
        result = await build_and_deploy(
            deployment_job=deployment_job,
            pulumi_config=cfg,
            tmp_dir=Path("/tmp"),
            iac=b"iac",
            assume_role_arn="arn",
            region="region",
        )

        # Assert calls
        pulumi_stack = PulumiStack.get(
            *PulumiStack.split_composite_key(deployment_job.iac_stack_composite_key)
        )
        self.assertEqual(WorkflowJobStatus.FAILED.value, pulumi_stack.status)
        AppBuilder.assert_called_once_with(Path("/tmp"))
        mock_builder.prepare_stack.assert_called_once_with(b"iac", pulumi_stack)
        mock_builder.configure_aws.assert_called_once_with(
            mock_builder.prepare_stack.return_value, "region", "arn", None
        )
        mock_app_deployer.assert_called_once_with(
            mock_builder.prepare_stack.return_value,
            DeploymentDir.return_value,
        )
        for k, v in cfg.items():
            mock_builder.prepare_stack.return_value.set_config.assert_called_once_with(
                k, v
            )
        mock_deployer.deploy.assert_called_once_with()

        assert result.status == WorkflowJobStatus.FAILED
        assert result.reason == "Internal error"

    @patch("src.deployer.deploy.get_iac_storage")
    @patch("src.deployer.deploy.build_and_deploy")
    async def test_build_and_deploy_application(
        self,
        mock_build_and_deploy,
        mock_get_iac_storage,
    ):
        # Arrange
        project = Project(
            id="id",
            region="region",
            assumed_role_arn="arn",
            apps={"app1": 1},
            created_by="user",
            owner="owner",
        )
        project.save()

        app = AppDeployment(
            project_id="id",
            range_key=AppDeployment.compose_range_key("app1", 1),
            created_by="user",
            status=WorkflowJobStatus.PENDING.value,
            status_reason="Deployment in progress",
            configuration={},
        )
        app.save()

        mock_iac_storage = MagicMock(
            spec=IacStorage, get_iac=MagicMock(return_value=b"iac")
        )
        mock_get_iac_storage.return_value = mock_iac_storage
        mock_pulumi_stack = MagicMock(
            spec=PulumiStack, composite_key=MagicMock(return_value="key")
        )
        mock_manager = MagicMock(
            spec=AppManager,
            get_outputs=MagicMock(return_value={"key1": "value1"}),
        )
        mock_build_and_deploy.return_value = DeploymentResult(
            manager=mock_manager,
            status=WorkflowJobStatus.SUCCEEDED,
            reason="Success",
            stack=mock_pulumi_stack,
        )
        outputs = {"key": "value"}

        deployment_job = WorkflowJob(
            partition_key=WorkflowJob.compose_partition_key(
                project_id="id",
                workflow_type=WorkflowJobType.DEPLOY.value,
                owning_app_id=None,
                run_number=1,
            ),
            job_number=1,
            job_type=WorkflowJobType.DEPLOY.value,
            title="title",
            status=WorkflowJobStatus.PENDING.value,
            status_reason="Deployment in progress",
            modified_app_id="app1",
            initiated_by="user",
        )
        deployment_job.save()

        # Act
        result = await build_and_deploy_application(
            deployment_job=deployment_job,
            pulumi_config={"key": "value"},
            outputs=outputs,
            tmp_dir=Path("/tmp"),
        )
        app.refresh()
        deployment_job.refresh()

        # Assert
        mock_get_iac_storage.assert_called_once()
        mock_build_and_deploy.assert_called_once_with(
            deployment_job=deployment_job,
            region=project.region,
            assume_role_arn=project.assumed_role_arn,
            iac=b"iac",
            pulumi_config={"key": "value"},
            tmp_dir=Path("/tmp/app1"),
            external_id=None,
        )

        self.assertEqual(AppLifecycleStatus.INSTALLED.value, app.status)
        self.assertEqual({"key1": "value1"}, deployment_job.outputs)
        self.assertEqual("key", app.iac_stack_composite_key)
        self.assertEqual(
            result,
            DeploymentResult(
                manager=mock_build_and_deploy.return_value.manager,
                status=WorkflowJobStatus.SUCCEEDED,
                reason="Success",
                stack=mock_pulumi_stack,
            ),
        )

    @patch("src.deployer.deploy.Pool")
    @patch("src.deployer.deploy.build_and_deploy_application")
    async def test_run_concurrent_deployments(
        self, mock_build_and_deploy_application, mock_pool
    ):
        mock_pool_instance = mock_pool.return_value.__aenter__.return_value
        mock_pool_instance.apply = mock_build_and_deploy_application

        expected_result = DeploymentResult(
            manager=None,
            stack=None,
            status=WorkflowJobStatus.SUCCEEDED,
            reason="Success",
        )
        mock_build_and_deploy_application.return_value = expected_result
        stack_deployment_requests = [
            StackDeploymentRequest(
                WorkflowJob(
                    partition_key=WorkflowJob.compose_partition_key(
                        project_id="project",
                        workflow_type=WorkflowJobType.DEPLOY.value,
                        owning_app_id=None,
                        run_number=1,
                    ),
                    job_number=1,
                    title="title",
                    status=WorkflowJobStatus.PENDING,
                    modified_app_id="app1",
                ),
                pulumi_config={},
                outputs={"key": "value"},
            ),
            StackDeploymentRequest(
                WorkflowJob(
                    partition_key=WorkflowJob.compose_partition_key(
                        project_id="project",
                        workflow_type=WorkflowJobType.DEPLOY.value,
                        owning_app_id=None,
                        run_number=2,
                    ),
                    job_number=2,
                    title="title",
                    status=WorkflowJobStatus.PENDING,
                    modified_app_id="app2",
                ),
                pulumi_config={},
                outputs={"key": "value2"},
            ),
        ]

        app_order, results = await run_concurrent_deployments(
            stack_deployment_requests, Path("/tmp")
        )

        mock_pool.assert_called_once()
        self.assertEqual(["app1", "app2"], app_order)
        self.assertEqual([expected_result, expected_result], results)

    @patch("src.project.models.project.Project.run_pack")
    async def test_rerun_pack_with_live_state(self, mock_run_pack):
        # Arrange
        app1 = AppDeployment(
            project_id="id",
            range_key=AppDeployment.compose_range_key("app1", 1),
            created_by="user",
            status=WorkflowJobStatus.PENDING.value,
            status_reason="Deployment in progress",
            configuration={"key1": "value1"},
        )
        app1.save()

        app2 = AppDeployment(
            project_id="id",
            range_key=AppDeployment.compose_range_key("app2", 1),
            created_by="user",
            status=WorkflowJobStatus.PENDING.value,
            status_reason="Deployment in progress",
            configuration={"key2": "value2"},
        )
        app2.save()

        project = Project(
            id="id",
            region="region",
            assumed_role_arn="arn",
            apps={"app1": 1, "app2": 1},
            created_by="user",
            owner="owner",
        )

        common_app = AppDeployment(
            project_id="id",
            range_key=AppDeployment.compose_range_key("common", 1),
            created_by="user",
            status=WorkflowJobStatus.PENDING.value,
            status_reason="Deployment in progress",
            configuration={},
        )

        mock_common_stack = MagicMock(spec=CommonStack)
        mock_iac_storage = MagicMock(spec=IacStorage)
        mock_binary_storage = MagicMock(spec=BinaryStorage)
        mock_live_state = MagicMock(
            spec=LiveState,
            to_constraints=MagicMock(return_value=["constraint1", "constraint2"]),
        )
        mock_sps = {
            "app1": MagicMock(spec=StackPack),
            "app2": MagicMock(spec=StackPack),
        }
        policy = Policy('{"Version": "2012-10-17","Statement": []}')

        mock_run_pack.return_value = policy

        # Act
        await rerun_pack_with_live_state(
            project,
            common_app,
            mock_common_stack,
            mock_iac_storage,
            mock_binary_storage,
            mock_live_state,
            mock_sps,
            "/tmp",
        )

        # Assert
        mock_run_pack.assert_called_once_with(
            stack_packs=mock_sps,
            config={"app1": {"key1": "value1"}, "app2": {"key2": "value2"}},
            tmp_dir="/tmp",
            iac_storage=mock_iac_storage,
            binary_storage=mock_binary_storage,
            increment_versions=False,
            imports=["constraint1", "constraint2"],
        )

    @patch("src.deployer.deploy.get_stack_packs")
    @patch("src.deployer.deploy.run_concurrent_deployments")
    async def test_deploy_applications(
        self, mock_run_concurrent_deployments, mock_get_stack_packs
    ):
        # Arrange
        app1 = AppDeployment(
            project_id="id",
            range_key=AppDeployment.compose_range_key("app1", 1),
            created_by="user",
            status=WorkflowJobStatus.PENDING.value,
            status_reason="Deployment in progress",
            configuration={"key": "value"},
        )
        app1.save()

        app2 = AppDeployment(
            project_id="id",
            range_key=AppDeployment.compose_range_key("app2", 1),
            created_by="user",
            status=WorkflowJobStatus.PENDING.value,
            status_reason="Deployment in progress",
            configuration={"key2": "value2"},
        )
        app2.save()

        project = Project(
            id="id",
            region="region",
            assumed_role_arn="arn",
            apps={"app1": 1, "app2": 1},
            created_by="user",
            owner="owner",
        )
        project.save()

        sp1 = MagicMock(
            spec=StackPack,
            get_pulumi_configs=MagicMock(return_value={"key": "value"}),
            outputs={
                "key": Output(value="aws:res:the-cf#Domain", description="The domain")
            },
        )
        sp2 = MagicMock(
            spec=StackPack,
            get_pulumi_configs=MagicMock(return_value={"key2": "value2"}),
            outputs={
                "key": Output(value="aws:res:the-ff#DnsName", description="The domain")
            },
        )
        mock_sps = {"app1": sp1, "app2": sp2}
        mock_get_stack_packs.return_value = mock_sps
        mock_run_concurrent_deployments.side_effect = [
            (
                ["app1", "app2"],
                [
                    DeploymentResult(
                        manager=MagicMock(spec=AppManager),
                        status=WorkflowJobStatus.SUCCEEDED,
                        reason="Success",
                        stack=MagicMock(spec=PulumiStack),
                    ),
                    DeploymentResult(
                        manager=MagicMock(spec=AppManager),
                        status=WorkflowJobStatus.SUCCEEDED,
                        reason="Success",
                        stack=MagicMock(spec=PulumiStack),
                    ),
                ],
            )
        ]

        job1 = WorkflowJob.create_job(
            partition_key=WorkflowJob.compose_partition_key(
                project_id="id",
                workflow_type=WorkflowJobType.DEPLOY.value,
                owning_app_id=None,
                run_number=1,
            ),
            job_type=WorkflowJobType.DEPLOY,
            modified_app_id="app1",
            title="title",
            initiated_by="user",
        )
        job2 = WorkflowJob.create_job(
            partition_key=WorkflowJob.compose_partition_key(
                project_id="id",
                workflow_type=WorkflowJobType.DEPLOY.value,
                owning_app_id=None,
                run_number=1,
            ),
            job_type=WorkflowJobType.DEPLOY,
            modified_app_id="app2",
            title="title",
            initiated_by="user",
        )

        # Act
        result = await deploy_applications(
            deployment_jobs=[job1, job2], tmp_dir=Path("/tmp")
        )

        # Assert
        self.assertTrue(result)
        sp1.get_pulumi_configs.assert_called_once_with({"key": "value"})
        sp2.get_pulumi_configs.assert_called_once_with({"key2": "value2"})
        mock_run_concurrent_deployments.assert_called_once_with(
            stacks=[
                StackDeploymentRequest(
                    workflow_job=job1,
                    pulumi_config={"key": "value"},
                    outputs={"key": "the_cf_Domain"},
                ),
                StackDeploymentRequest(
                    workflow_job=job2,
                    pulumi_config={"key2": "value2"},
                    outputs={"key": "the_ff_DnsName"},
                ),
            ],
            tmp_dir=Path("/tmp"),
        )

    @patch("src.deployer.deploy.run_concurrent_deployments")
    async def test_deploy_app(
        self,
        mock_run_concurrent_deployments,
    ):

        project = Project(
            id="id",
            region="region",
            assumed_role_arn="arn",
            apps={"app1": 1},
            created_by="user",
            owner="owner",
        )
        project.save()

        app = AppDeployment(
            project_id="id",
            range_key=AppDeployment.compose_range_key("app1", 1),
            created_by="user",
            status=WorkflowJobStatus.PENDING.value,
            status_reason="Deployment in progress",
            configuration={"key": "value"},
        )
        app.save()

        sp = MagicMock(
            spec=StackPack,
            get_pulumi_configs=MagicMock(return_value={"key": "value"}),
            outputs={
                "key": Output(value="aws:res:the-cf#Domain", description="The domain")
            },
        )

        tmp_dir = Path("/tmp")

        d_result = DeploymentResult(
            manager=MagicMock(spec=AppManager),
            status=WorkflowJobStatus.SUCCEEDED,
            reason="Success",
            stack=MagicMock(spec=PulumiStack),
        )
        mock_run_concurrent_deployments.return_value = (
            ["app1"],
            [d_result],
        )

        job = WorkflowJob.create_job(
            partition_key=WorkflowJob.compose_partition_key(
                project_id="id",
                workflow_type=WorkflowJobType.DEPLOY.value,
                owning_app_id=None,
                run_number=1,
            ),
            job_type=WorkflowJobType.DEPLOY,
            modified_app_id="app1",
            title="title",
            initiated_by="user",
        )

        result = await deploy_app(job, app, sp, tmp_dir)

        self.assertEqual(result, d_result)

        sp.get_pulumi_configs.assert_called_once_with(app.get_configurations())
        mock_run_concurrent_deployments.assert_called_once_with(
            [
                StackDeploymentRequest(
                    workflow_job=job,
                    pulumi_config={"key": "value"},
                    outputs={"key": "the_cf_Domain"},
                )
            ],
            tmp_dir=tmp_dir,
        )

    @patch("src.project.models.app_deployment.AppDeployment.run_app")
    @patch("src.deployer.deploy.deploy_app")
    @patch("src.deployer.deploy.get_iac_storage")
    @patch("src.deployer.deploy.get_binary_storage")
    @patch("src.deployer.deploy.CommonStack")
    @patch("src.deployer.deploy.TempDir")
    @patch("src.deployer.deploy.get_ses_client")
    @patch("src.deployer.deploy.send_deployment_success_email")
    @patch("src.deployer.deploy.get_stack_packs")
    async def test_deploy_single(
        self,
        mock_get_stack_packs,
        mock_send_email,
        mock_get_ses_client,
        mock_temp_dir,
        mock_common_stack,
        mock_get_binary_storage,
        mock_get_iac_storage,
        mock_deploy_app,
        mock_run_app,
    ):

        project = Project(
            id="id",
            region="region",
            assumed_role_arn="arn",
            apps={Project.COMMON_APP_NAME: 1, "app1": 1},
            created_by="user",
            owner="owner",
            features=["feature1", "feature2"],
        )
        project.save()

        common_app = AppDeployment(
            project_id="id",
            range_key=AppDeployment.compose_range_key(Project.COMMON_APP_NAME, 1),
            created_by="user",
            status=WorkflowJobStatus.PENDING.value,
            status_reason="Deployment in progress",
            configuration={},
        )
        common_app.save()

        app = AppDeployment(
            project_id="id",
            range_key=AppDeployment.compose_range_key("app1", 1),
            created_by="user",
            status=WorkflowJobStatus.PENDING.value,
            status_reason="Deployment in progress",
            configuration={},
            outputs={"URL": "url"},
        )
        app.save()

        email = "email"

        sp1 = MagicMock(spec=StackPack)
        mock_sps = {"app1": sp1}
        mock_get_stack_packs.return_value = mock_sps
        iac_storage = mock_get_iac_storage.return_value
        binary_storage = mock_get_binary_storage.return_value
        common_stack = mock_common_stack.return_value
        common_stack.get_outputs.return_value = {"key": "value"}
        mock_temp_dir.return_value.__enter__.return_value = "/tmp"
        live_state = MagicMock(
            spec=LiveState, to_constraints=MagicMock(return_value=["constraint1"])
        )
        manager = MagicMock(
            spec=AppManager, read_deployed_state=AsyncMock(return_value=live_state)
        )

        def deploy_side_effect(
            deployment_job,
            app,
            stack_pack,
            tmp_dir,
        ):
            app.status = AppLifecycleStatus.INSTALLED.value
            app.save()
            for job in workflow_run.get_jobs():
                job.status = WorkflowJobStatus.SUCCEEDED.value
                job.save()
            return DeploymentResult(
                manager=manager,
                status=WorkflowJobStatus.SUCCEEDED,
                reason="Success",
                stack=MagicMock(spec=PulumiStack),
            )

        mock_deploy_app.side_effect = deploy_side_effect

        workflow_run = WorkflowRun.create(
            project_id="id",
            workflow_type=WorkflowType.DEPLOY,
            app_id="app1",
            initiated_by="user",
            notification_email="email",
        )

        mock_run_app.return_value = Policy('{"Version": "2012-10-17","Statement": []}')

        # Act

        await execute_deploy_single_workflow(workflow_run)

        # Assert
        mock_get_stack_packs.assert_called_once()
        mock_get_iac_storage.assert_called_once()
        mock_common_stack.assert_called_once_with([sp1], project.features)
        mock_temp_dir.return_value.__enter__.assert_called_once()
        self.assertEqual(2, mock_deploy_app.call_count)

        manager.read_deployed_state.assert_called_once()
        app.run_app.assert_called_once_with(
            stack_pack=mock_sps.get("app1"),
            dir="/tmp",
            iac_storage=iac_storage,
            binary_storage=binary_storage,
            imports=["constraint1"],
        )
        mock_get_ses_client.assert_called_once()
        mock_send_email.assert_called_once_with(
            mock_get_ses_client.return_value,
            email,
            [AppData(app_name="app1", login_url="url")],
        )

        self.assertEqual(WorkflowRunStatus.SUCCEEDED.value, workflow_run.status)
        for job in workflow_run.get_jobs():
            self.assertEqual(WorkflowJobStatus.SUCCEEDED.value, job.status)
        app.refresh()
        common_app.refresh()
        self.assertEqual(AppLifecycleStatus.INSTALLED.value, app.status)
        self.assertEqual(AppLifecycleStatus.INSTALLED.value, common_app.status)

    @patch("src.project.models.app_deployment.AppDeployment.run_app")
    @patch("src.deployer.deploy.deploy_app")
    @patch("src.deployer.deploy.get_iac_storage")
    @patch("src.deployer.deploy.CommonStack")
    @patch("src.deployer.deploy.TempDir")
    @patch("src.deployer.deploy.get_ses_client")
    @patch("src.deployer.deploy.send_deployment_success_email")
    @patch("src.deployer.deploy.get_stack_packs")
    @patch("src.deployer.deploy.get_binary_storage")
    async def test_deploy_single_common_stack_fails(
        self,
        mock_get_binary_storage,
        mock_get_stack_packs,
        mock_send_email,
        mock_get_ses_client,
        mock_temp_dir,
        mock_common_stack,
        mock_get_iac_storage,
        mock_deploy_app,
        mock_run_app,
    ):
        mock_get_binary_storage.return_value = MagicMock()

        project = Project(
            id="id",
            region="region",
            assumed_role_arn="arn",
            apps={Project.COMMON_APP_NAME: 1, "app1": 1},
            created_by="user",
            owner="owner",
            features=["feature1", "feature2"],
        )

        project.save()

        common_app = AppDeployment(
            project_id="id",
            range_key=AppDeployment.compose_range_key(Project.COMMON_APP_NAME, 1),
            created_by="user",
            status=WorkflowJobStatus.PENDING.value,
            status_reason="Deployment in progress",
            configuration={},
        )
        common_app.save()

        app = AppDeployment(
            project_id="id",
            range_key=AppDeployment.compose_range_key("app1", 1),
            created_by="user",
            status=WorkflowJobStatus.PENDING.value,
            status_reason="Deployment in progress",
            configuration={},
            outputs={"URL": "url"},
        )
        app.save()

        sp1 = MagicMock(spec=StackPack)
        mock_sps = {"app1": sp1}
        mock_get_stack_packs.return_value = mock_sps
        common_stack = mock_common_stack.return_value
        mock_temp_dir.return_value.__enter__.return_value = "/tmp"
        live_state = MagicMock(
            spec=LiveState, to_constraints=MagicMock(return_value=["constraint1"])
        )
        manager = MagicMock(
            spec=AppManager, read_deployed_state=AsyncMock(return_value=live_state)
        )

        workflow_run = WorkflowRun.create(
            project_id="id",
            workflow_type=WorkflowType.DEPLOY,
            app_id="app1",
            initiated_by="user",
            notification_email="email",
        )

        def deploy_side_effect(
            deployment_job,
            app,
            stack_pack,
            tmp_dir,
        ):
            app.status = AppLifecycleStatus.UPDATE_FAILED.value
            app.save()
            for job in workflow_run.get_jobs():
                job.status = WorkflowJobStatus.FAILED.value
                job.save()
            return DeploymentResult(
                manager=None,
                status=WorkflowJobStatus.FAILED,
                reason="fail",
                stack=MagicMock(spec=PulumiStack),
            )

        mock_deploy_app.side_effect = deploy_side_effect

        # Act
        await execute_deploy_single_workflow(workflow_run)

        mock_get_stack_packs.assert_called_once()
        mock_get_iac_storage.assert_called_once()
        mock_temp_dir.return_value.__enter__.assert_called_once()
        self.assertEqual(1, mock_deploy_app.call_count)
        manager.read_deployed_state.assert_not_called()
        mock_run_app.assert_not_called()
        mock_get_ses_client.assert_not_called()
        mock_send_email.assert_not_called()
        self.assertEqual(WorkflowRunStatus.FAILED.value, workflow_run.status)
        for job in workflow_run.get_jobs():
            self.assertEqual(WorkflowJobStatus.FAILED.value, job.status)
        app.refresh()
        common_app.refresh()
        self.assertEqual(AppLifecycleStatus.UPDATE_FAILED.value, common_app.status)
        self.assertEqual(AppLifecycleStatus.UPDATE_FAILED.value, app.status)

    @patch("src.deployer.deploy.get_stack_packs")
    @patch("src.deployer.deploy.deploy_applications")
    @patch("src.deployer.deploy.rerun_pack_with_live_state")
    @patch("src.deployer.deploy.deploy_app")
    @patch("src.deployer.deploy.get_binary_storage")
    @patch("src.deployer.deploy.get_iac_storage")
    @patch("src.deployer.deploy.CommonStack")
    @patch("src.deployer.deploy.TempDir")
    @patch("src.deployer.deploy.get_ses_client")
    @patch("src.deployer.deploy.send_deployment_success_email")
    async def test_deploy_project(
        self,
        mock_send_email,
        mock_get_ses_client,
        mock_temp_dir,
        mock_common_stack,
        mock_get_iac_storage,
        mock_get_binary_storage,
        mock_deploy_app,
        mock_rerun_pack_with_live_state,
        mock_deploy_applications,
        mock_get_stack_packs,
    ):
        # Arrange
        sp1 = MagicMock(spec=StackPack)
        mock_sps = {"app1": sp1}
        mock_get_stack_packs.return_value = mock_sps
        mock_iac_storage = mock_get_iac_storage.return_value
        mock_binary_storage = mock_get_binary_storage.return_value

        project = Project(
            id="id",
            region="region",
            assumed_role_arn="arn",
            apps={"common": 1, "app1": 1},
            created_by="user",
            owner="owner",
            features=["feature1", "feature2"],
        )
        project.save()

        app1 = AppDeployment(
            project_id="id",
            range_key=AppDeployment.compose_range_key("app1", 1),
            created_by="user",
            status=WorkflowJobStatus.PENDING.value,
            status_reason="Deployment in progress",
            configuration={},
            outputs={"URL": "url"},
        )
        app1.save()

        common_app = AppDeployment(
            project_id="id",
            range_key=AppDeployment.compose_range_key("common", 1),
            created_by="user",
            status=WorkflowJobStatus.PENDING.value,
            status_reason="Deployment in progress",
            configuration={},
        )
        common_app.save()

        common_stack = MagicMock(spec=CommonStack)
        live_state = MagicMock(
            spec=LiveState, update=MagicMock(), transition_status=MagicMock()
        )
        manager = MagicMock(
            spec=AppManager, read_deployed_state=AsyncMock(return_value=live_state)
        )
        mock_common_stack.return_value = common_stack
        mock_temp_dir.return_value = MagicMock()
        mock_temp_dir.return_value.__enter__.return_value = "/tmp"
        mock_get_ses_client.return_value = MagicMock()

        workflow_run = WorkflowRun.create(
            project_id="id",
            workflow_type=WorkflowType.DEPLOY,
            app_id="app1",
            initiated_by="user",
            notification_email="email",
        )
        workflow_run.save()

        def deploy_apps_side_effect(
            deployment_jobs,
            tmp_dir,
        ):
            for job in deployment_jobs:
                job.status = WorkflowJobStatus.SUCCEEDED.value
                job.save()
                AppDeployment.get_latest_version(
                    project_id=project.id, app_id=job.modified_app_id
                ).update(
                    actions=[
                        AppDeployment.status.set(AppLifecycleStatus.INSTALLED.value)
                    ]
                )
            return True

        mock_deploy_applications.side_effect = deploy_apps_side_effect

        def deploy_side_effect(
            deployment_job,
            app,
            stack_pack,
            tmp_dir,
        ):
            app.status = AppLifecycleStatus.INSTALLED.value
            app.save()
            for job in workflow_run.get_jobs():
                job.status = WorkflowJobStatus.SUCCEEDED.value
                job.save()
            return DeploymentResult(
                manager=manager,
                status=WorkflowJobStatus.SUCCEEDED,
                reason="Success",
                stack=MagicMock(spec=PulumiStack),
            )

        mock_deploy_app.side_effect = deploy_side_effect

        # Act
        await execute_deployment_workflow(workflow_run)

        # Assert

        mock_get_iac_storage.assert_called_once()
        mock_common_stack.assert_called_once_with([sp1], project.features)
        mock_deploy_app.assert_called_once()
        mock_rerun_pack_with_live_state.assert_called_once()
        mock_deploy_applications.assert_called_once()
        mock_send_email.assert_called_once_with(
            mock_get_ses_client.return_value,
            "email",
            [AppData(app_name="app1", login_url="url")],
        )
        self.assertEqual(WorkflowRunStatus.SUCCEEDED.value, workflow_run.status)
        for job in workflow_run.get_jobs():
            self.assertEqual(WorkflowJobStatus.SUCCEEDED.value, job.status)
        app1.refresh()
        common_app.refresh()
        self.assertEqual(AppLifecycleStatus.INSTALLED.value, app1.status)
        self.assertEqual(AppLifecycleStatus.INSTALLED.value, common_app.status)

    @patch("src.deployer.deploy.deploy_applications")
    @patch("src.deployer.deploy.rerun_pack_with_live_state")
    @patch("src.deployer.deploy.deploy_app")
    @patch("src.deployer.deploy.get_iac_storage")
    @patch("src.deployer.deploy.CommonStack")
    @patch("src.deployer.deploy.send_deployment_success_email")
    async def test_deploy_pack_blocks_if_teardown_ongoing(
        self,
        mock_send_email,
        mock_common_stack,
        mock_get_iac_storage,
        mock_deploy_app,
        mock_rerun_pack_with_live_state,
        mock_deploy_applications,
    ):

        project = Project(
            id="id",
            region="region",
            assumed_role_arn="arn",
            apps={"common": 1, "app1": 1},
            created_by="user",
            owner="owner",
            features=["feature1", "feature2"],
            destroy_in_progress=True,
        )
        project.save()

        common_app = AppDeployment(
            project_id="id",
            range_key=AppDeployment.compose_range_key("common", 1),
            created_by="user",
            status=WorkflowJobStatus.PENDING.value,
            status_reason="Deployment in progress",
            configuration={},
        )
        common_app.save()

        app1 = AppDeployment(
            project_id="id",
            range_key=AppDeployment.compose_range_key("app1", 1),
            created_by="user",
            status=WorkflowJobStatus.PENDING.value,
            status_reason="Deployment in progress",
            configuration={},
            outputs={"URL": "url"},
        )
        app1.save()

        workflow_run = WorkflowRun.create(
            project_id="id",
            workflow_type=WorkflowType.DEPLOY,
            app_id="app1",
            initiated_by="user",
            notification_email="email",
        )
        workflow_run.save()

        # Act
        with self.assertRaises(ValueError):
            await execute_deployment_workflow(workflow_run)

            # Assert
            mock_get_iac_storage.assert_called_once()
            mock_deploy_app.assert_not_called()
            mock_rerun_pack_with_live_state.assert_not_called()
            mock_deploy_applications.assert_not_called()
            mock_send_email.assert_not_called()

    @patch("src.deployer.deploy.get_stack_packs")
    @patch("src.deployer.deploy.deploy_applications")
    @patch("src.deployer.deploy.rerun_pack_with_live_state")
    @patch("src.deployer.deploy.deploy_app")
    @patch("src.deployer.deploy.get_iac_storage")
    @patch("src.deployer.deploy.CommonStack")
    @patch("src.deployer.deploy.TempDir")
    @patch("src.deployer.deploy.get_ses_client")
    @patch("src.deployer.deploy.send_deployment_success_email")
    @patch("src.deployer.deploy.get_binary_storage")
    async def test_deploy_pack_common_stack_failed(
        self,
        mock_get_binary_storage,
        mock_send_email,
        mock_get_ses_client,
        mock_temp_dir,
        mock_common_stack,
        mock_get_iac_storage,
        mock_deploy_app,
        mock_rerun_pack_with_live_state,
        mock_deploy_applications,
        mock_get_stack_packs,
    ):
        # Arrange

        project = Project(
            id="id",
            region="region",
            assumed_role_arn="arn",
            apps={"common": 1, "app1": 1},
            created_by="user",
            owner="owner",
            features=["feature1", "feature2"],
        )
        project.save()

        common_app = AppDeployment(
            project_id="id",
            range_key=AppDeployment.compose_range_key("common", 1),
            created_by="user",
            status=WorkflowJobStatus.PENDING.value,
            status_reason="Deployment in progress",
            configuration={},
        )
        common_app.save()

        app1 = AppDeployment(
            project_id="id",
            range_key=AppDeployment.compose_range_key("app1", 1),
            created_by="user",
            status=WorkflowJobStatus.PENDING.value,
            status_reason="Deployment in progress",
            configuration={},
            outputs={"URL": "url"},
        )
        app1.save()

        mock_binary_store = MagicMock()
        mock_get_binary_storage.return_value = mock_binary_store
        sp1 = MagicMock(spec=StackPack)
        mock_sps = {"app1": sp1}
        mock_get_stack_packs.return_value = mock_sps
        mock_iac_storage = mock_get_iac_storage.return_value
        user_pack = MagicMock(
            spec=Project,
            id="id",
            apps={"common": 1, "app1": 1},
            tear_down_in_progress=False,
            features=["feature1", "feature2"],
        )
        common_stack = MagicMock(spec=CommonStack)
        mock_common_stack.return_value = common_stack

        workflow_run = WorkflowRun.create(
            project_id="id",
            workflow_type=WorkflowType.DEPLOY,
            app_id="app1",
            initiated_by="user",
            notification_email="email",
        )

        def deploy_side_effect(
            deployment_job,
            app,
            stack_pack,
            tmp_dir,
        ):
            AppDeployment.transition_status(
                app, WorkflowJobStatus.FAILED, WorkflowJobType.DEPLOY, "fail"
            )
            for job in workflow_run.get_jobs():
                job.status = WorkflowJobStatus.FAILED.value
                job.save()
            return DeploymentResult(
                manager=None,
                status=WorkflowJobStatus.FAILED,
                reason="Success",
                stack=MagicMock(spec=PulumiStack),
            )

        mock_deploy_app.side_effect = deploy_side_effect
        mock_temp_dir.return_value = MagicMock()
        mock_temp_dir.return_value.__enter__.return_value = "/tmp"
        mock_get_ses_client.return_value = MagicMock()

        # Act
        await execute_deployment_workflow(workflow_run)

        # Assert
        mock_get_iac_storage.assert_called_once()
        mock_common_stack.assert_called_once_with([sp1], user_pack.features)
        mock_deploy_app.assert_called_once()
        mock_rerun_pack_with_live_state.assert_not_called()
        mock_deploy_applications.assert_not_called()
        mock_send_email.assert_not_called()
        self.assertEqual(WorkflowRunStatus.FAILED.value, workflow_run.status)
        for job in workflow_run.get_jobs():
            self.assertEqual(WorkflowJobStatus.FAILED.value, job.status)
        common_app.refresh()
        app1.refresh()
        self.assertEqual(AppLifecycleStatus.UPDATE_FAILED.value, common_app.status)
        self.assertEqual(AppLifecycleStatus.UPDATE_FAILED.value, app1.status)<|MERGE_RESOLUTION|>--- conflicted
+++ resolved
@@ -7,34 +7,28 @@
     DeploymentResult,
     StackDeploymentRequest,
     build_and_deploy,
-    run_concurrent_deployments,
     build_and_deploy_application,
-    rerun_pack_with_live_state,
+    deploy_app,
     deploy_applications,
-    deploy_app,
     execute_deploy_single_workflow,
     execute_deployment_workflow,
+    rerun_pack_with_live_state,
+    run_concurrent_deployments,
 )
 from src.deployer.models.pulumi_stack import PulumiStack
 from src.deployer.models.workflow_job import (
-<<<<<<< HEAD
     WorkflowJob,
     WorkflowJobStatus,
     WorkflowJobType,
 )
-=======
-    WorkflowJobStatus,
-    WorkflowJobType,
-    WorkflowJob,
-)
 from src.deployer.models.workflow_run import (
     WorkflowRun,
+    WorkflowRunStatus,
     WorkflowType,
-    WorkflowRunStatus,
 )
 from src.deployer.pulumi.manager import AppManager
 from src.engine_service.binaries.fetcher import BinaryStorage
-from src.project import StackPack, Output
+from src.project import Output, StackPack
 from src.project.common_stack import CommonStack
 from src.project.live_state import LiveState
 from src.project.models.app_deployment import AppDeployment, AppLifecycleStatus
@@ -42,7 +36,6 @@
 from src.project.storage.iac_storage import IacStorage
 from src.util.aws.iam import Policy
 from src.util.aws.ses import AppData
->>>>>>> 4830b7b7
 from tests.test_utils.pynamo_test import PynamoTest
 
 
