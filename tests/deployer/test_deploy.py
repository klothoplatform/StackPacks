from pathlib import Path
from unittest.mock import AsyncMock, MagicMock, patch

import aiounittest

from src.deployer.deploy import (
    DeploymentResult,
    StackDeploymentRequest,
    build_and_deploy,
    run_concurrent_deployments,
)
from src.deployer.models.pulumi_stack import PulumiStack
from src.deployer.models.workflow_job import WorkflowJobStatus, WorkflowJobType, WorkflowJob
from tests.test_utils.pynamo_test import PynamoTest


class TestDeploy(PynamoTest, aiounittest.AsyncTestCase):
    models = [WorkflowJob, PulumiStack]

    # @patch("src.deployer.deploy.AppDeployer")
    # @patch("src.deployer.deploy.Deployment")
    # @patch("src.deployer.deploy.PulumiStack")
    # @patch("src.deployer.deploy.AppBuilder")
    # @patch("src.deployer.deploy.auto.ConfigValue")
    # @patch("src.deployer.deploy.DeploymentDir")
    # async def test_build_and_deploy(
    #         self,
    #         DeploymentDir,
    #         auto_config_value,
    #         AppBuilder,
    #         mock_pulumi_stack,
    #         mock_deployment,
    #         mock_app_deployer,
    # ):
    #     DeploymentDir.return_value = MagicMock()
    #
    #     mock_builder = AppBuilder.return_value
    #
    #     auto_config_value.side_effect = lambda v, secret: v
    #     mock_deployer = MagicMock()
    #     mock_app_deployer.return_value = mock_deployer
    #     mock_deployer.deploy = AsyncMock(return_value=(MagicMock(), "reason"))
    #
    #     # Call the method
    #     cfg = {"key": "value"}
    #     await build_and_deploy(
    #         "region",
    #         "arn",
    #         "project",
    #         "app",
    #         "user",
    #         b"iac",
    #         cfg,
    #         "deploy_id",
    #         Path("/tmp"),
    #     )
    #
    #     # Assert calls
    #     mock_pulumi_stack.assert_called_once_with(
    #         project_name="project",
    #         name=mock_pulumi_stack.sanitize_stack_name.return_value,
    #         status="IN_PROGRESS",
    #         status_reason="Deployment in progress",
    #         created_by="user",
    #     )
    #     mock_deployment.assert_called_once_with(
    #         id=ANY,
    #         iac_stack_composite_key=mock_pulumi_stack.return_value.create_hash_key.return_value,
    #         action="DEPLOY",
    #         status="IN_PROGRESS",
    #         status_reason="Deployment in progress",
    #         initiated_by="user",
    #     )
    #     AppBuilder.assert_called_once_with(Path("/tmp"))
    #     mock_builder.prepare_stack.assert_called_once_with(
    #         b"iac", mock_pulumi_stack.return_value
    #     )
    #     mock_builder.configure_aws.assert_called_once_with(
    #         mock_builder.prepare_stack.return_value, "arn", "region"
    #     )
    #     mock_app_deployer.assert_called_once_with(
    #         mock_builder.prepare_stack.return_value,
    #         DeploymentDir.return_value,
    #     )
    #     for k, v in cfg.items():
    #         mock_builder.prepare_stack.return_value.set_config.assert_called_once_with(
    #             k, v
    #         )
    #     mock_deployer.deploy.assert_called_once_with()
    #     mock_pulumi_stack.return_value.update.assert_called_once()
    #     mock_deployment.return_value.update.assert_called_once()

    @patch("src.deployer.deploy.AppDeployer")
    @patch("src.deployer.deploy.auto.ConfigValue")
    @patch("src.deployer.deploy.AppBuilder")
    @patch("src.deployer.deploy.DeploymentDir")
    async def test_build_and_deploy_handles_exception(
            self,
            DeploymentDir,
            AppBuilder,
            auto_config_value,
            mock_app_deployer,
    ):
        DeploymentDir.return_value = MagicMock()

        mock_builder = AppBuilder.return_value

        auto_config_value.side_effect = lambda v, secret=None: v
        mock_deployer = MagicMock()
        mock_app_deployer.return_value = mock_deployer
        mock_deployer.deploy = AsyncMock(side_effect=Exception("error"))

        deployment_job = WorkflowJob(
            partition_key=WorkflowJob.compose_partition_key(
                project_id="project",
                workflow_type=WorkflowJobType.DEPLOY.value,
                owning_app_id=None,
                run_number=1,
            ),
            job_number=1,
            job_type=WorkflowJobType.DEPLOY.value,
            title="title",
            status=WorkflowJobStatus.PENDING.value,
            status_reason="Deployment in progress",
            modified_app_id="app",
            initiated_by="user",
        )
        deployment_job.save()

        # Call the method
        cfg = {"key": "value"}
        result = await build_and_deploy(
            deployment_job=deployment_job,
            pulumi_config=cfg,
            tmp_dir=Path("/tmp"),
            iac=b"iac",
            assume_role_arn="arn",
            region="region",
        )

        # Assert calls
        pulumi_stack = PulumiStack.get(*PulumiStack.split_composite_key(deployment_job.iac_stack_composite_key))
        self.assertEqual(WorkflowJobStatus.FAILED.value,pulumi_stack.status)
        AppBuilder.assert_called_once_with(Path("/tmp"))
        mock_builder.prepare_stack.assert_called_once_with(
            b"iac", pulumi_stack
        )
        mock_builder.configure_aws.assert_called_once_with(
            mock_builder.prepare_stack.return_value, "region", "arn", None
        )
        mock_app_deployer.assert_called_once_with(
            mock_builder.prepare_stack.return_value,
            DeploymentDir.return_value,
        )
        for k, v in cfg.items():
            mock_builder.prepare_stack.return_value.set_config.assert_called_once_with(
                k, v
            )
        mock_deployer.deploy.assert_called_once_with()

        assert result.status == WorkflowJobStatus.FAILED
        assert result.reason == "Internal error"

    # @patch("src.deployer.deploy.get_iac_storage")
    # @patch.object(AppDeployment, "get")
    # @patch.object(Project, "get")
    # @patch("src.deployer.deploy.build_and_deploy")
    # async def test_build_and_deploy_application(
    #         self,
    #         mock_build_and_deploy,
    #         mock_user_pack_get,
    #         mock_user_app_get,
    #         mock_get_iac_storage,
    # ):
    #     # Arrange
    #     mock_user_pack = MagicMock(
    #         spec=Project,
    #         id="id",
    #         region="region",
    #         assumed_role_arn="arn",
    #         apps={"app1": 1},
    #     )
    #     mock_user_pack_get.return_value = mock_user_pack
    #     mock_user_app = MagicMock(
    #         spec=AppDeployment,
    #         app_id="id#app1",
    #         get_app_name=MagicMock(return_value="app1"),
    #         version=1,
    #     )
    #     mock_user_app_get.return_value = mock_user_app
    #     mock_iac_storage = MagicMock(
    #         spec=IacStorage, get_iac=MagicMock(return_value=b"iac")
    #     )
    #     mock_get_iac_storage.return_value = mock_iac_storage
    #     mock_pulumi_stack = MagicMock(
    #         spec=PulumiStack, composite_key=MagicMock(return_value="key")
    #     )
    #     mock_manager = MagicMock(
    #         spec=AppManager,
    #         get_outputs=MagicMock(return_value={"key1": "value1"}),
    #     )
    #     mock_build_and_deploy.return_value = DeploymentResult(
    #         manager=mock_manager,
    #         status=WorkflowJobStatus.SUCCEEDED,
    #         reason="Success",
    #         stack=mock_pulumi_stack,
    #     )
    #     outputs = {"key": "value"}
    #
    #     # Act
    #     result = await build_and_deploy_application(
    #         "id", "app1", "user", {"key": "value"}, outputs, "deploy_id", Path("/tmp")
    #     )
    #
    #     # Assert
    #     mock_user_pack_get.assert_called_once_with("id")
    #     mock_user_app_get.assert_called_once_with("id#app1", 1)
    #     mock_get_iac_storage.assert_called_once()
    #     mock_build_and_deploy.assert_called_once_with(
    #         "region",
    #         "arn",
    #         "id",
    #         "app1",
    #         "user",
    #         b"iac",
    #         {"key": "value"},
    #         "deploy_id",
    #         Path("/tmp/app1"),
    #     )
    #     self.assertEqual(
    #         mock_user_app.transition_status.mock_calls,
    #         [
    #             call(
    #                 WorkflowJobStatus.IN_PROGRESS,
    #                 WorkflowJobType.DEPLOY,
    #                 "Deployment in progress",
    #             ),
    #             call(WorkflowJobStatus.SUCCEEDED, WorkflowJobType.DEPLOY, "Success"),
    #         ],
    #     )
    #     mock_manager.get_outputs.assert_called_once_with(outputs)
    #     mock_user_app.update.assert_called_once_with(
    #         actions=[
    #             AppDeployment.outputs.set({"key1": "value1"}),
    #             AppDeployment.iac_stack_composite_key.set("key"),
    #             AppDeployment.deployments.add({"deploy_id"}),
    #         ]
    #     )
    #     self.assertEqual(
    #         result,
    #         DeploymentResult(
    #             manager=mock_build_and_deploy.return_value.manager,
    #             status=WorkflowJobStatus.SUCCEEDED,
    #             reason="Success",
    #             stack=mock_pulumi_stack,
    #         ),
    #     )
    #
    @patch("src.deployer.deploy.Pool")
    @patch("src.deployer.deploy.build_and_deploy_application")
    async def test_run_concurrent_deployments(
            self, mock_build_and_deploy_application, mock_pool
    ):
        mock_pool_instance = mock_pool.return_value.__aenter__.return_value
        mock_pool_instance.apply = mock_build_and_deploy_application

        expected_result = DeploymentResult(
            manager=None,
            stack=None,
            status=WorkflowJobStatus.SUCCEEDED,
            reason="Success",
        )
        mock_build_and_deploy_application.return_value = expected_result
        stack_deployment_requests = [
            StackDeploymentRequest(
                WorkflowJob(
                    partition_key=WorkflowJob.compose_partition_key(
                        project_id="project", workflow_type=WorkflowJobType.DEPLOY.value, owning_app_id=None,
                        run_number=1
                    ),
                    job_number=1,
                    title="title",
                    status=WorkflowJobStatus.PENDING,
                    modified_app_id="app1",
                ),
                pulumi_config={},
                outputs={"key": "value"},
            ),
            StackDeploymentRequest(
                WorkflowJob(
                    partition_key=WorkflowJob.compose_partition_key(
                        project_id="project", workflow_type=WorkflowJobType.DEPLOY.value, owning_app_id=None,
                        run_number=2
                    ),
                    job_number=2,
                    title="title",
                    status=WorkflowJobStatus.PENDING,
                    modified_app_id="app2",
                ),
                pulumi_config={},
                outputs={"key": "value2"},
            ),
        ]

        app_order, results = await run_concurrent_deployments(
            stack_deployment_requests, Path("/tmp")
        )

        mock_pool.assert_called_once()
<<<<<<< HEAD
        mock_pool_instance.apply.assert_has_calls(
            [
                call(
                    mock_build_and_deploy_application,
                    args=(
                        "project",
                        "stack1",
                        "user",
                        {},
                        {"key": "value"},
                        "deploy_id",
                        Path("/tmp"),
                    ),
                ),
                call(
                    mock_build_and_deploy_application,
                    args=(
                        "project",
                        "stack2",
                        "user",
                        {},
                        {"key": "value2"},
                        "deploy_id",
                        Path("/tmp"),
                    ),
                ),
            ]
        )
        assert app_order == ["stack1", "stack2"]
        assert all(isinstance(result, DeploymentResult) for result in results)
        assert all(result.status == DeploymentStatus.SUCCEEDED for result in results)

    @patch("src.deployer.deploy.UserApp")
    async def test_rerun_pack_with_live_state(self, mock_user_app):
        # Arrange
        mock_user_app.create_hash_key = lambda a, b: f"{a}#{b}"
        mock_app_1 = MagicMock(
            spec=AppDeployment,
            get_configurations=MagicMock(return_value={"key": "value"}),
            composite_key=MagicMock(return_value="id#app1"),
        )
        mock_app_2 = MagicMock(
            spec=AppDeployment,
            get_configurations=MagicMock(return_value={"key2": "value2"}),
            composite_key=MagicMock(return_value="id#app2"),
        )
        mock_user_app.get.side_effect = [mock_app_1, mock_app_2]
        mock_user_pack_instance = MagicMock(
            spec=Project, id="id", apps={"app1": 1, "app2": 1}
        )
        mock_common_pack = MagicMock(spec=AppDeployment)
        mock_common_stack = MagicMock(spec=CommonStack)
        mock_iac_storage = MagicMock(spec=IacStorage)
        mock_binary_storage = MagicMock(spec=BinaryStorage)
        mock_live_state = MagicMock(
            spec=LiveState,
            to_constraints=MagicMock(return_value=["constraint1", "constraint2"]),
        )
        mock_sps = {
            "app1": MagicMock(spec=StackPack),
            "app2": MagicMock(spec=StackPack),
        }

        # Act
        await rerun_pack_with_live_state(
            mock_user_pack_instance,
            mock_common_pack,
            mock_common_stack,
            mock_iac_storage,
            mock_binary_storage,
            mock_live_state,
            mock_sps,
            "/tmp",
        )

        # Assert
        mock_user_app.get.assert_has_calls([call("id#app1", 1), call("id#app2", 1)])
        mock_app_1.get_configurations.assert_called_once()
        mock_app_2.get_configurations.assert_called_once()
        mock_user_pack_instance.run_pack.assert_called_once_with(
            stack_packs=mock_sps,
            config={"app1": {"key": "value"}, "app2": {"key2": "value2"}},
            tmp_dir="/tmp",
            iac_storage=mock_iac_storage,
            binary_storage=mock_binary_storage,
            increment_versions=False,
            imports=["constraint1", "constraint2"],
        )

    @patch("src.deployer.deploy.run_concurrent_deployments")
    @patch("src.deployer.deploy.UserApp")
    async def test_deploy_applications(
        self, mock_user_app, mock_run_concurrent_deployments
    ):
        # Arrange
        mock_user_app.create_hash_key = lambda a, b: f"{a}#{b}"
        mock_app_1 = MagicMock(
            spec=AppDeployment,
            app_id="id#app1",
            get_pack_id=MagicMock(return_value="id"),
            get_app_name=MagicMock(return_value="app1"),
            get_configurations=MagicMock(return_value={"key": "value"}),
            composite_key=MagicMock(return_value="id#app1"),
            transition_status=MagicMock(),
        )
        mock_app_2 = MagicMock(
            spec=AppDeployment,
            app_id="id#app2",
            get_pack_id=MagicMock(return_value="id"),
            get_app_name=MagicMock(return_value="app2"),
            get_configurations=MagicMock(return_value={"key2": "value2"}),
            composite_key=MagicMock(return_value="id#app2"),
            transition_status=MagicMock(),
        )
        mock_user_app.get.side_effect = [mock_app_1, mock_app_2]
        mock_user_pack = MagicMock(spec=Project, id="id", apps={"app1": 1, "app2": 1})
        sp1 = MagicMock(
            spec=StackPack,
            get_pulumi_configs=MagicMock(return_value={"key": "value"}),
            outputs={
                "key": Output(value="aws:res:the-cf#Domain", description="The domain")
            },
        )
        sp2 = MagicMock(
            spec=StackPack,
            get_pulumi_configs=MagicMock(return_value={"key2": "value2"}),
            outputs={
                "key": Output(value="aws:res:the-ff#DnsName", description="The domain")
            },
        )
        mock_sps = {"app1": sp1, "app2": sp2}
        mock_run_concurrent_deployments.side_effect = [
            (
                ["app1", "app2"],
                [
                    DeploymentResult(
                        manager=MagicMock(spec=AppManager),
                        status=DeploymentStatus.SUCCEEDED,
                        reason="Success",
                        stack=MagicMock(spec=PulumiStack),
                    ),
                    DeploymentResult(
                        manager=MagicMock(spec=AppManager),
                        status=DeploymentStatus.SUCCEEDED,
                        reason="Success",
                        stack=MagicMock(spec=PulumiStack),
                    ),
                ],
            )
        ]
        # Act
        result = await deploy_applications(
            mock_user_pack, mock_sps, "deploy_id", Path("/tmp")
        )

        self.assertTrue(result)
        # Assert
        mock_user_app.get.assert_has_calls([call("id#app1", 1), call("id#app2", 1)])
        mock_app_1.get_configurations.assert_called_once()
        mock_app_2.get_configurations.assert_called_once()
        sp1.get_pulumi_configs.assert_called_once_with({"key": "value"})
        sp2.get_pulumi_configs.assert_called_once_with({"key2": "value2"})
        mock_run_concurrent_deployments.assert_called_once_with(
            [
                StackDeploymentRequest(
                    project_name="id",
                    stack_name="app1",
                    pulumi_config={"key": "value"},
                    outputs={"key": "the_cf_Domain"},
                    deployment_id="deploy_id",
                ),
                StackDeploymentRequest(
                    project_name="id",
                    stack_name="app2",
                    pulumi_config={"key2": "value2"},
                    outputs={"key": "the_ff_DnsName"},
                    deployment_id="deploy_id",
                ),
            ],
            mock_user_pack.id,
            Path("/tmp"),
        )

    @patch("src.deployer.deploy.run_concurrent_deployments")
    async def test_deploy_app(
        self,
        mock_run_concurrent_deployments,
    ):
        pack = MagicMock(spec=Project, id="id", apps={"common": 1})
        app = MagicMock(
            spec=AppDeployment, get_app_name=MagicMock(return_value="app1"), version=1
        )
        sp = MagicMock(
            spec=StackPack,
            get_pulumi_configs=MagicMock(return_value={"key": "value"}),
            outputs={
                "key": Output(value="aws:res:the-cf#Domain", description="The domain")
            },
        )
        deployment_id = "deployment_id"
        tmp_dir = Path("/tmp")

        d_result = DeploymentResult(
            manager=MagicMock(spec=AppManager),
            status=DeploymentStatus.SUCCEEDED,
            reason="Success",
            stack=MagicMock(spec=PulumiStack),
        )
        mock_run_concurrent_deployments.return_value = (
            ["app1"],
            [d_result],
        )

        result = await deploy_app(pack, app, sp, deployment_id, tmp_dir)

        self.assertEqual(result, d_result)

        sp.get_pulumi_configs.assert_called_once_with(app.get_configurations())
        mock_run_concurrent_deployments.assert_called_once_with(
            [
                StackDeploymentRequest(
                    project_name=pack.id,
                    stack_name=app.get_app_name(),
                    pulumi_config=sp.get_pulumi_configs.return_value,
                    outputs={"key": "the_cf_Domain"},
                    deployment_id=deployment_id,
                )
            ],
            pack.id,
            tmp_dir,
        )

    @patch("src.deployer.deploy.deploy_app")
    @patch("src.deployer.deploy.get_iac_storage")
    @patch("src.deployer.deploy.get_binary_storage")
    @patch.object(AppDeployment, "get")
    @patch("src.deployer.deploy.CommonStack")
    @patch("src.deployer.deploy.TempDir")
    @patch("src.deployer.deploy.get_ses_client")
    @patch("src.deployer.deploy.send_email")
    @patch("src.deployer.deploy.get_stack_packs")
    async def test_deploy_single(
        self,
        mock_get_stack_packs,
        mock_send_email,
        mock_get_ses_client,
        mock_temp_dir,
        mock_common_stack,
        mock_user_app,
        mock_get_binary_storage,
        mock_get_iac_storage,
        mock_deploy_app,
    ):
        pack = MagicMock(
            spec=Project,
            id="id",
            apps={"common": 1},
            features=["feature1", "feature2"],
        )
        app = MagicMock(
            spec=AppDeployment,
            get_app_name=MagicMock(return_value="app1"),
            outputs={"URL": "url"},
        )
        deployment_id = "deployment_id"
        email = "email"

        sp1 = MagicMock(spec=StackPack)
        mock_sps = {"app1": sp1}
        mock_get_stack_packs.return_value = mock_sps
        iac_storage = mock_get_iac_storage.return_value
        binary_storage = mock_get_binary_storage.return_value
        common_stack = mock_common_stack.return_value
        common_app = mock_user_app.return_value
        mock_temp_dir.return_value.__enter__.return_value = "/tmp"
        live_state = MagicMock(
            spec=LiveState, to_constraints=MagicMock(return_value=["constraint1"])
        )
        manager = MagicMock(
            spec=AppManager, read_deployed_state=AsyncMock(return_value=live_state)
        )
        mock_deploy_app.return_value = DeploymentResult(
            manager=manager,
            status=DeploymentStatus.SUCCEEDED,
            reason="Success",
            stack=MagicMock(spec=PulumiStack),
        )

        await execute_deploy_single_workflow(pack, app, deployment_id, email)

        mock_get_stack_packs.assert_called_once()
        mock_get_iac_storage.assert_called_once()
        mock_common_stack.assert_called_once_with([sp1], pack.features)
        mock_user_app.assert_called_once_with("id#common", 1)
        mock_temp_dir.return_value.__enter__.assert_called_once()
        self.assertEqual(
            mock_deploy_app.mock_calls,
            [
                call(pack, common_app, common_stack, deployment_id, Path("/tmp")),
                call(pack, app, sp1, deployment_id, Path("/tmp")),
            ],
        )
        manager.read_deployed_state.assert_called_once()
        app.run_app.assert_called_once_with(
            stack_pack=mock_sps.get("app1"),
            dir="/tmp",
            iac_storage=iac_storage,
            binary_storage=binary_storage,
            imports=["constraint1"],
        )
        mock_get_ses_client.assert_called_once()
        mock_send_email.assert_called_once_with(
            mock_get_ses_client.return_value,
            email,
            [AppData(app_name="app1", login_url="url")],
        )
        app.update.assert_called_once_with(
            actions=[
                AppDeployment.status.set(AppLifecycleStatus.PENDING.value),
                AppDeployment.status_reason.set(
                    f"Updating Common Resources, then deploying {app.get_app_name()}."
                ),
            ]
        )

    @patch("src.deployer.deploy.deploy_app")
    @patch("src.deployer.deploy.get_iac_storage")
    @patch.object(AppDeployment, "get")
    @patch("src.deployer.deploy.CommonStack")
    @patch("src.deployer.deploy.TempDir")
    @patch("src.deployer.deploy.get_ses_client")
    @patch("src.deployer.deploy.send_email")
    @patch("src.deployer.deploy.get_stack_packs")
    @patch("src.deployer.deploy.get_binary_storage")
    async def test_deploy_single_common_stack_fails(
        self,
        mock_get_binary_storage,
        mock_get_stack_packs,
        mock_send_email,
        mock_get_ses_client,
        mock_temp_dir,
        mock_common_stack,
        mock_user_app,
        mock_get_iac_storage,
        mock_deploy_app,
    ):
        mock_get_binary_storage.return_value = MagicMock()
        pack = MagicMock(
            spec=Project,
            id="id",
            apps={"common": 1},
            features=["feature1", "feature2"],
        )
        app = MagicMock(spec=AppDeployment, get_app_name=MagicMock(return_value="app1"))
        deployment_id = "deployment_id"
        email = "email"

        sp1 = MagicMock(spec=StackPack)
        mock_sps = {"app1": sp1}
        mock_get_stack_packs.return_value = mock_sps
        iac_storage = mock_get_iac_storage.return_value
        common_stack = mock_common_stack.return_value
        common_app = mock_user_app.return_value
        mock_temp_dir.return_value.__enter__.return_value = "/tmp"
        live_state = MagicMock(
            spec=LiveState, to_constraints=MagicMock(return_value=["constraint1"])
        )
        manager = MagicMock(
            spec=AppManager, read_deployed_state=AsyncMock(return_value=live_state)
        )
        mock_deploy_app.return_value = DeploymentResult(
            manager=None,
            status=DeploymentStatus.FAILED,
            reason="fail",
            stack=MagicMock(spec=PulumiStack),
        )

        await execute_deploy_single_workflow(pack, app, deployment_id, email)

        mock_get_stack_packs.assert_called_once()
        mock_get_iac_storage.assert_called_once()
        mock_common_stack.assert_called_once_with([sp1], pack.features)
        mock_user_app.assert_called_once_with("id#common", 1)
        mock_temp_dir.return_value.__enter__.assert_called_once()
        mock_deploy_app.assert_called_once_with(
            pack, common_app, common_stack, deployment_id, Path("/tmp")
        )
        manager.read_deployed_state.assert_not_called()
        app.run_app.assert_not_called()
        mock_get_ses_client.assert_not_called()
        mock_send_email.assert_not_called()
        app.update.assert_called_once_with(
            actions=[
                AppDeployment.status.set(AppLifecycleStatus.PENDING.value),
                AppDeployment.status_reason.set(
                    f"Updating Common Resources, then deploying {app.get_app_name()}."
                ),
            ]
        )
        app.transition_status.assert_called_once_with(
            DeploymentStatus.FAILED, DeploymentAction.DEPLOY, "fail"
        )

    @patch("src.deployer.deploy.deploy_applications")
    @patch("src.deployer.deploy.rerun_pack_with_live_state")
    @patch("src.deployer.deploy.deploy_app")
    @patch("src.deployer.deploy.get_binary_storage")
    @patch("src.deployer.deploy.get_iac_storage")
    @patch.object(Project, "get")
    @patch.object(AppDeployment, "get")
    @patch("src.deployer.deploy.CommonStack")
    @patch("src.deployer.deploy.TempDir")
    @patch("src.deployer.deploy.get_ses_client")
    @patch("src.deployer.deploy.send_email")
    async def test_deploy_pack(
        self,
        mock_send_email,
        mock_get_ses_client,
        mock_temp_dir,
        mock_common_stack,
        mock_user_app,
        mock_user_pack,
        mock_get_iac_storage,
        mock_get_binary_storage,
        mock_deploy_app,
        mock_rerun_pack_with_live_state,
        mock_deploy_applications,
    ):
        # Arrange
        sp1 = MagicMock(spec=StackPack)
        mock_sps = {"app1": sp1}
        mock_iac_storage = mock_get_iac_storage.return_value
        mock_binary_storage = mock_get_binary_storage.return_value
        user_pack = MagicMock(
            spec=Project,
            id="id",
            apps={"common": 1, "app1": 1},
            tear_down_in_progress=False,
            features=["feature1", "feature2"],
        )
        mock_user_pack.return_value = user_pack
        mock_common_pack = MagicMock(spec=AppDeployment)
        mock_app1 = MagicMock(
            spec=AppDeployment,
            app_name="app1",
            get_app_name=MagicMock(return_value="app1"),
            outputs={"URL": "url"},
        )
        mock_user_app.side_effect = [mock_common_pack, mock_app1]
        common_stack = MagicMock(spec=CommonStack)
        live_state = MagicMock(
            spec=LiveState, update=MagicMock(), transition_status=MagicMock()
        )
        manager = MagicMock(
            spec=AppManager, read_deployed_state=AsyncMock(return_value=live_state)
        )
        mock_common_stack.return_value = common_stack
        mock_deploy_app.return_value = DeploymentResult(
            manager=manager,
            status=DeploymentStatus.SUCCEEDED,
            reason="Success",
            stack=MagicMock(spec=PulumiStack),
        )
        mock_temp_dir.return_value = MagicMock()
        mock_temp_dir.return_value.__enter__.return_value = "/tmp"
        mock_get_ses_client.return_value = MagicMock()

        # Act
        await execute_deployment_workflow(
            pack_id="id", sps=mock_sps, deployment_id="deploy_id", email="email"
        )

        # Assert
        mock_get_iac_storage.assert_called_once()
        mock_user_pack.assert_called_once_with("id")
        self.assertEqual(
            mock_user_app.mock_calls, [call("id#common", 1), call("id#app1", 1)]
        )
        mock_common_stack.assert_called_once_with([sp1], user_pack.features)
        mock_deploy_app.assert_called_once_with(
            user_pack,
            mock_common_pack,
            common_stack,
            "deploy_id",
            Path("/tmp"),
        )
        mock_rerun_pack_with_live_state.assert_called_once_with(
            user_pack,
            mock_common_pack,
            common_stack,
            mock_iac_storage,
            mock_binary_storage,
            live_state,
            mock_sps,
            "/tmp",
        )
        mock_deploy_applications.assert_called_once_with(
            user_pack, mock_sps, "deploy_id", Path("/tmp")
        )
        mock_send_email.assert_called_once_with(
            mock_get_ses_client.return_value,
            "email",
            [AppData(app_name="app1", login_url="url")],
        )

    @patch("src.deployer.deploy.deploy_applications")
    @patch("src.deployer.deploy.rerun_pack_with_live_state")
    @patch("src.deployer.deploy.deploy_app")
    @patch("src.deployer.deploy.get_iac_storage")
    @patch("src.deployer.deploy.Project")
    @patch("src.deployer.deploy.UserApp")
    @patch("src.deployer.deploy.CommonStack")
    @patch("src.deployer.deploy.send_email")
    async def test_deploy_pack_blocks_if_teardown_ongoing(
        self,
        mock_send_email,
        mock_common_stack,
        mock_user_app,
        mock_user_pack,
        mock_get_iac_storage,
        mock_deploy_app,
        mock_rerun_pack_with_live_state,
        mock_deploy_applications,
    ):
        mock_user_pack.COMMON_APP_NAME = Project.COMMON_APP_NAME
        mock_user_app.create_hash_key = lambda a, b: f"{a}#{b}"
        # Arrange
        sp1 = MagicMock(spec=StackPack)
        mock_sps = {"app1": sp1}
        user_pack = MagicMock(
            spec=Project,
            id="id",
            apps={"common": 1},
            tear_down_in_progress=True,
            features=["feature1", "feature2"],
        )
        mock_user_pack.get.return_value = user_pack

        # Act
        with self.assertRaises(ValueError):
            await execute_deployment_workflow(
                pack_id="id", sps=mock_sps, deployment_id="deploy_id", email="email"
            )

            # Assert
            mock_get_iac_storage.assert_called_once()
            mock_user_pack.get.assert_called_once_with("id")
            mock_user_app.get.assert_not_called()
            mock_common_stack.assert_called_once_with([sp1], user_pack.features)
            mock_deploy_app.assert_not_called()
            mock_rerun_pack_with_live_state.assert_not_called()
            mock_deploy_applications.assert_not_called()
            mock_send_email.assert_not_called()

    @patch("src.deployer.deploy.deploy_applications")
    @patch("src.deployer.deploy.rerun_pack_with_live_state")
    @patch("src.deployer.deploy.deploy_app")
    @patch("src.deployer.deploy.get_iac_storage")
    @patch.object(Project, "get")
    @patch.object(AppDeployment, "get")
    @patch("src.deployer.deploy.CommonStack")
    @patch("src.deployer.deploy.TempDir")
    @patch("src.deployer.deploy.get_ses_client")
    @patch("src.deployer.deploy.send_email")
    @patch("src.deployer.deploy.get_binary_storage")
    async def test_deploy_pack_common_stack_failed(
        self,
        mock_get_binary_storage,
        mock_send_email,
        mock_get_ses_client,
        mock_temp_dir,
        mock_common_stack,
        mock_user_app,
        mock_user_pack,
        mock_get_iac_storage,
        mock_deploy_app,
        mock_rerun_pack_with_live_state,
        mock_deploy_applications,
    ):
        # Arrange
        mock_binary_store = MagicMock()
        mock_get_binary_storage.return_value = mock_binary_store
        sp1 = MagicMock(spec=StackPack)
        mock_sps = {"app1": sp1}
        mock_iac_storage = mock_get_iac_storage.return_value
        user_pack = MagicMock(
            spec=Project,
            id="id",
            apps={"common": 1, "app1": 1},
            tear_down_in_progress=False,
            features=["feature1", "feature2"],
        )
        mock_user_pack.return_value = user_pack
        mock_common_pack = MagicMock(spec=AppDeployment)
        mock_app1 = MagicMock(spec=AppDeployment, app_name="app1")
        mock_user_app.side_effect = [mock_common_pack, mock_app1]
        common_stack = MagicMock(spec=CommonStack)
        mock_common_stack.return_value = common_stack
        mock_deploy_app.return_value = DeploymentResult(
            manager=None,
            status=DeploymentStatus.FAILED,
            reason="fail",
            stack=MagicMock(spec=PulumiStack),
        )
        mock_temp_dir.return_value = MagicMock()
        mock_temp_dir.return_value.__enter__.return_value = "/tmp"
        mock_get_ses_client.return_value = MagicMock()

        # Act
        await execute_deployment_workflow(
            pack_id="id", sps=mock_sps, deployment_id="deploy_id", email="email"
        )

        # Assert
        mock_get_iac_storage.assert_called_once()
        mock_user_pack.assert_called_once_with("id")
        self.assertEqual(
            mock_user_app.mock_calls,
            [call("id#common", 1), call("id#app1", 1)],
        )
        mock_common_stack.assert_called_once_with([sp1], user_pack.features)
        mock_deploy_app.assert_called_once_with(
            user_pack,
            mock_common_pack,
            common_stack,
            "deploy_id",
            Path("/tmp"),
        )
        mock_rerun_pack_with_live_state.assert_not_called()
        mock_deploy_applications.assert_not_called()
        mock_send_email.assert_not_called()
        mock_app1.update.assert_called_once_with(
            actions=[
                AppDeployment.status.set(AppLifecycleStatus.PENDING.value),
                AppDeployment.status_reason.set(
                    f"Updating Common Resources, then deploying {mock_app1.app_name}."
                ),
            ]
        )
        mock_app1.transition_status.assert_called_once_with(
            DeploymentStatus.FAILED, DeploymentAction.DEPLOY, "fail"
        )
=======
        self.assertEqual(["app1", "app2"], app_order)
        self.assertEqual([expected_result, expected_result], results)

    # @patch("src.deployer.deploy.UserApp")
    # async def test_rerun_pack_with_live_state(self, mock_user_app):
    #     # Arrange
    #     mock_user_app.create_hash_key = lambda a, b: f"{a}#{b}"
    #     mock_app_1 = MagicMock(
    #         spec=AppDeployment,
    #         get_configurations=MagicMock(return_value={"key": "value"}),
    #         composite_key=MagicMock(return_value="id#app1"),
    #     )
    #     mock_app_2 = MagicMock(
    #         spec=AppDeployment,
    #         get_configurations=MagicMock(return_value={"key2": "value2"}),
    #         composite_key=MagicMock(return_value="id#app2"),
    #     )
    #     mock_user_app.get.side_effect = [mock_app_1, mock_app_2]
    #     mock_user_pack_instance = MagicMock(
    #         spec=Project, id="id", apps={"app1": 1, "app2": 1}
    #     )
    #     mock_common_pack = MagicMock(spec=AppDeployment)
    #     mock_common_stack = MagicMock(spec=CommonStack)
    #     mock_iac_storage = MagicMock(spec=IacStorage)
    #     mock_binary_storage = MagicMock(spec=BinaryStorage)
    #     mock_live_state = MagicMock(
    #         spec=LiveState,
    #         to_constraints=MagicMock(return_value=["constraint1", "constraint2"]),
    #     )
    #     mock_sps = {
    #         "app1": MagicMock(spec=StackPack),
    #         "app2": MagicMock(spec=StackPack),
    #     }
    #
    #     # Act
    #     await rerun_pack_with_live_state(
    #         mock_user_pack_instance,
    #         mock_common_pack,
    #         mock_common_stack,
    #         mock_iac_storage,
    #         mock_binary_storage,
    #         mock_live_state,
    #         mock_sps,
    #         "/tmp",
    #     )
    #
    #     # Assert
    #     mock_user_app.get.assert_has_calls([call("id#app1", 1), call("id#app2", 1)])
    #     mock_app_1.get_configurations.assert_called_once()
    #     mock_app_2.get_configurations.assert_called_once()
    #     mock_user_pack_instance.run_pack.assert_called_once_with(
    #         stack_packs=mock_sps,
    #         config={"app1": {"key": "value"}, "app2": {"key2": "value2"}},
    #         tmp_dir="/tmp",
    #         iac_storage=mock_iac_storage,
    #         binary_storage=mock_binary_storage,
    #         increment_versions=False,
    #         imports=["constraint1", "constraint2"],
    #     )
    #
    # @patch("src.deployer.deploy.run_concurrent_deployments")
    # @patch("src.deployer.deploy.UserApp")
    # async def test_deploy_applications(
    #         self, mock_user_app, mock_run_concurrent_deployments
    # ):
    #     # Arrange
    #     mock_user_app.create_hash_key = lambda a, b: f"{a}#{b}"
    #     mock_app_1 = MagicMock(
    #         spec=AppDeployment,
    #         app_id="id#app1",
    #         get_pack_id=MagicMock(return_value="id"),
    #         get_app_name=MagicMock(return_value="app1"),
    #         get_configurations=MagicMock(return_value={"key": "value"}),
    #         composite_key=MagicMock(return_value="id#app1"),
    #         transition_status=MagicMock(),
    #     )
    #     mock_app_2 = MagicMock(
    #         spec=AppDeployment,
    #         app_id="id#app2",
    #         get_pack_id=MagicMock(return_value="id"),
    #         get_app_name=MagicMock(return_value="app2"),
    #         get_configurations=MagicMock(return_value={"key2": "value2"}),
    #         composite_key=MagicMock(return_value="id#app2"),
    #         transition_status=MagicMock(),
    #     )
    #     mock_user_app.get.side_effect = [mock_app_1, mock_app_2]
    #     mock_user_pack = MagicMock(spec=Project, id="id", apps={"app1": 1, "app2": 1})
    #     sp1 = MagicMock(
    #         spec=StackPack,
    #         get_pulumi_configs=MagicMock(return_value={"key": "value"}),
    #         outputs={
    #             "key": Output(value="aws:res:the-cf#Domain", description="The domain")
    #         },
    #     )
    #     sp2 = MagicMock(
    #         spec=StackPack,
    #         get_pulumi_configs=MagicMock(return_value={"key2": "value2"}),
    #         outputs={
    #             "key": Output(value="aws:res:the-ff#DnsName", description="The domain")
    #         },
    #     )
    #     mock_sps = {"app1": sp1, "app2": sp2}
    #     mock_run_concurrent_deployments.side_effect = [
    #         (
    #             ["app1", "app2"],
    #             [
    #                 DeploymentResult(
    #                     manager=MagicMock(spec=AppManager),
    #                     status=WorkflowJobStatus.SUCCEEDED,
    #                     reason="Success",
    #                     stack=MagicMock(spec=PulumiStack),
    #                 ),
    #                 DeploymentResult(
    #                     manager=MagicMock(spec=AppManager),
    #                     status=WorkflowJobStatus.SUCCEEDED,
    #                     reason="Success",
    #                     stack=MagicMock(spec=PulumiStack),
    #                 ),
    #             ],
    #         )
    #     ]
    #     # Act
    #     result = await deploy_applications(
    #         mock_user_pack, mock_sps, "deploy_id", Path("/tmp")
    #     )
    #
    #     self.assertTrue(result)
    #     # Assert
    #     mock_user_app.get.assert_has_calls([call("id#app1", 1), call("id#app2", 1)])
    #     mock_app_1.get_configurations.assert_called_once()
    #     mock_app_2.get_configurations.assert_called_once()
    #     sp1.get_pulumi_configs.assert_called_once_with({"key": "value"})
    #     sp2.get_pulumi_configs.assert_called_once_with({"key2": "value2"})
    #     mock_run_concurrent_deployments.assert_called_once_with(
    #         [
    #             StackDeploymentRequest(
    #                 project_name="id",
    #                 stack_name="app1",
    #                 pulumi_config={"key": "value"},
    #                 outputs={"key": "the_cf_Domain"},
    #                 deployment_id="deploy_id",
    #             ),
    #             StackDeploymentRequest(
    #                 project_name="id",
    #                 stack_name="app2",
    #                 pulumi_config={"key2": "value2"},
    #                 outputs={"key": "the_ff_DnsName"},
    #                 deployment_id="deploy_id",
    #             ),
    #         ],
    #         mock_user_pack.id,
    #         Path("/tmp"),
    #     )
    #
    # @patch("src.deployer.deploy.run_concurrent_deployments")
    # async def test_deploy_app(
    #         self,
    #         mock_run_concurrent_deployments,
    # ):
    #     pack = MagicMock(spec=Project, id="id", apps={"common": 1})
    #     app = MagicMock(
    #         spec=AppDeployment, get_app_name=MagicMock(return_value="app1"), version=1
    #     )
    #     sp = MagicMock(
    #         spec=StackPack,
    #         get_pulumi_configs=MagicMock(return_value={"key": "value"}),
    #         outputs={
    #             "key": Output(value="aws:res:the-cf#Domain", description="The domain")
    #         },
    #     )
    #     deployment_id = "deployment_id"
    #     tmp_dir = Path("/tmp")
    #
    #     d_result = DeploymentResult(
    #         manager=MagicMock(spec=AppManager),
    #         status=WorkflowJobStatus.SUCCEEDED,
    #         reason="Success",
    #         stack=MagicMock(spec=PulumiStack),
    #     )
    #     mock_run_concurrent_deployments.return_value = (
    #         ["app1"],
    #         [d_result],
    #     )
    #
    #     result = await deploy_app(pack, app, sp, deployment_id, tmp_dir)
    #
    #     self.assertEqual(result, d_result)
    #
    #     sp.get_pulumi_configs.assert_called_once_with(app.get_configurations())
    #     mock_run_concurrent_deployments.assert_called_once_with(
    #         [
    #             StackDeploymentRequest(
    #                 project_name=pack.id,
    #                 stack_name=app.get_app_name(),
    #                 pulumi_config=sp.get_pulumi_configs.return_value,
    #                 outputs={"key": "the_cf_Domain"},
    #                 deployment_id=deployment_id,
    #             )
    #         ],
    #         pack.id,
    #         tmp_dir,
    #     )
    #
    # @patch("src.deployer.deploy.deploy_app")
    # @patch("src.deployer.deploy.get_iac_storage")
    # @patch("src.deployer.deploy.get_binary_storage")
    # @patch.object(AppDeployment, "get")
    # @patch("src.deployer.deploy.CommonStack")
    # @patch("src.deployer.deploy.TempDir")
    # @patch("src.deployer.deploy.get_ses_client")
    # @patch("src.deployer.deploy.send_email")
    # @patch("src.deployer.deploy.get_stack_packs")
    # async def test_deploy_single(
    #         self,
    #         mock_get_stack_packs,
    #         mock_send_email,
    #         mock_get_ses_client,
    #         mock_temp_dir,
    #         mock_common_stack,
    #         mock_user_app,
    #         mock_get_binary_storage,
    #         mock_get_iac_storage,
    #         mock_deploy_app,
    # ):
    #     pack = MagicMock(
    #         spec=Project,
    #         id="id",
    #         apps={"common": 1},
    #         features=["feature1", "feature2"],
    #     )
    #     app = MagicMock(
    #         spec=AppDeployment,
    #         get_app_name=MagicMock(return_value="app1"),
    #         outputs={"URL": "url"},
    #     )
    #     deployment_id = "deployment_id"
    #     email = "email"
    #
    #     sp1 = MagicMock(spec=StackPack)
    #     mock_sps = {"app1": sp1}
    #     mock_get_stack_packs.return_value = mock_sps
    #     iac_storage = mock_get_iac_storage.return_value
    #     binary_storage = mock_get_binary_storage.return_value
    #     common_stack = mock_common_stack.return_value
    #     common_app = mock_user_app.return_value
    #     mock_temp_dir.return_value.__enter__.return_value = "/tmp"
    #     live_state = MagicMock(
    #         spec=LiveState, to_constraints=MagicMock(return_value=["constraint1"])
    #     )
    #     manager = MagicMock(
    #         spec=AppManager, read_deployed_state=AsyncMock(return_value=live_state)
    #     )
    #     mock_deploy_app.return_value = DeploymentResult(
    #         manager=manager,
    #         status=WorkflowJobStatus.SUCCEEDED,
    #         reason="Success",
    #         stack=MagicMock(spec=PulumiStack),
    #     )
    #
    #     await execute_deploy_single_workflow(pack, app, deployment_id, email)
    #
    #     mock_get_stack_packs.assert_called_once()
    #     mock_get_iac_storage.assert_called_once()
    #     mock_common_stack.assert_called_once_with([sp1], pack.features)
    #     mock_user_app.assert_called_once_with("id#common", 1)
    #     mock_temp_dir.return_value.__enter__.assert_called_once()
    #     self.assertEqual(
    #         mock_deploy_app.mock_calls,
    #         [
    #             call(pack, common_app, common_stack, deployment_id, Path("/tmp")),
    #             call(pack, app, sp1, deployment_id, Path("/tmp")),
    #         ],
    #     )
    #     manager.read_deployed_state.assert_called_once()
    #     app.run_app.assert_called_once_with(
    #         stack_pack=mock_sps.get("app1"),
    #         dir="/tmp",
    #         iac_storage=iac_storage,
    #         binary_storage=binary_storage,
    #         imports=["constraint1"],
    #     )
    #     mock_get_ses_client.assert_called_once()
    #     mock_send_email.assert_called_once_with(
    #         mock_get_ses_client.return_value,
    #         email,
    #         [AppData(app_name="app1", login_url="url")],
    #     )
    #     app.update.assert_called_once_with(
    #         actions=[
    #             AppDeployment.status.set(AppLifecycleStatus.PENDING.value),
    #             AppDeployment.status_reason.set(
    #                 f"Updating Common Resources, then deploying {app.get_app_name()}."
    #             ),
    #         ]
    #     )
    #
    # @patch("src.deployer.deploy.deploy_app")
    # @patch("src.deployer.deploy.get_iac_storage")
    # @patch.object(AppDeployment, "get")
    # @patch("src.deployer.deploy.CommonStack")
    # @patch("src.deployer.deploy.TempDir")
    # @patch("src.deployer.deploy.get_ses_client")
    # @patch("src.deployer.deploy.send_email")
    # @patch("src.deployer.deploy.get_stack_packs")
    # @patch("src.deployer.deploy.get_binary_storage")
    # async def test_deploy_single_common_stack_fails(
    #         self,
    #         mock_get_binary_storage,
    #         mock_get_stack_packs,
    #         mock_send_email,
    #         mock_get_ses_client,
    #         mock_temp_dir,
    #         mock_common_stack,
    #         mock_user_app,
    #         mock_get_iac_storage,
    #         mock_deploy_app,
    # ):
    #     mock_get_binary_storage.return_value = MagicMock()
    #     pack = MagicMock(
    #         spec=Project,
    #         id="id",
    #         apps={"common": 1},
    #         features=["feature1", "feature2"],
    #     )
    #     app = MagicMock(spec=AppDeployment, get_app_name=MagicMock(return_value="app1"))
    #     deployment_id = "deployment_id"
    #     email = "email"
    #
    #     sp1 = MagicMock(spec=StackPack)
    #     mock_sps = {"app1": sp1}
    #     mock_get_stack_packs.return_value = mock_sps
    #     iac_storage = mock_get_iac_storage.return_value
    #     common_stack = mock_common_stack.return_value
    #     common_app = mock_user_app.return_value
    #     mock_temp_dir.return_value.__enter__.return_value = "/tmp"
    #     live_state = MagicMock(
    #         spec=LiveState, to_constraints=MagicMock(return_value=["constraint1"])
    #     )
    #     manager = MagicMock(
    #         spec=AppManager, read_deployed_state=AsyncMock(return_value=live_state)
    #     )
    #     mock_deploy_app.return_value = DeploymentResult(
    #         manager=None,
    #         status=WorkflowJobStatus.FAILED,
    #         reason="fail",
    #         stack=MagicMock(spec=PulumiStack),
    #     )
    #
    #     await execute_deploy_single_workflow(pack, app, deployment_id, email)
    #
    #     mock_get_stack_packs.assert_called_once()
    #     mock_get_iac_storage.assert_called_once()
    #     mock_common_stack.assert_called_once_with([sp1], pack.features)
    #     mock_user_app.assert_called_once_with("id#common", 1)
    #     mock_temp_dir.return_value.__enter__.assert_called_once()
    #     mock_deploy_app.assert_called_once_with(
    #         pack, common_app, common_stack, deployment_id, Path("/tmp")
    #     )
    #     manager.read_deployed_state.assert_not_called()
    #     app.run_app.assert_not_called()
    #     mock_get_ses_client.assert_not_called()
    #     mock_send_email.assert_not_called()
    #     app.update.assert_called_once_with(
    #         actions=[
    #             AppDeployment.status.set(AppLifecycleStatus.PENDING.value),
    #             AppDeployment.status_reason.set(
    #                 f"Updating Common Resources, then deploying {app.get_app_name()}."
    #             ),
    #         ]
    #     )
    #     app.transition_status.assert_called_once_with(
    #         WorkflowJobStatus.FAILED, WorkflowJobType.DEPLOY, "fail"
    #     )
    #
    # @patch("src.deployer.deploy.deploy_applications")
    # @patch("src.deployer.deploy.rerun_pack_with_live_state")
    # @patch("src.deployer.deploy.deploy_app")
    # @patch("src.deployer.deploy.get_binary_storage")
    # @patch("src.deployer.deploy.get_iac_storage")
    # @patch.object(Project, "get")
    # @patch.object(AppDeployment, "get")
    # @patch("src.deployer.deploy.CommonStack")
    # @patch("src.deployer.deploy.TempDir")
    # @patch("src.deployer.deploy.get_ses_client")
    # @patch("src.deployer.deploy.send_email")
    # async def test_deploy_pack(
    #         self,
    #         mock_send_email,
    #         mock_get_ses_client,
    #         mock_temp_dir,
    #         mock_common_stack,
    #         mock_user_app,
    #         mock_user_pack,
    #         mock_get_iac_storage,
    #         mock_get_binary_storage,
    #         mock_deploy_app,
    #         mock_rerun_pack_with_live_state,
    #         mock_deploy_applications,
    # ):
    #     # Arrange
    #     sp1 = MagicMock(spec=StackPack)
    #     mock_sps = {"app1": sp1}
    #     mock_iac_storage = mock_get_iac_storage.return_value
    #     mock_binary_storage = mock_get_binary_storage.return_value
    #     user_pack = MagicMock(
    #         spec=Project,
    #         id="id",
    #         apps={"common": 1, "app1": 1},
    #         tear_down_in_progress=False,
    #         features=["feature1", "feature2"],
    #     )
    #     mock_user_pack.return_value = user_pack
    #     mock_common_pack = MagicMock(spec=AppDeployment)
    #     mock_app1 = MagicMock(
    #         spec=AppDeployment,
    #         app_name="app1",
    #         get_app_name=MagicMock(return_value="app1"),
    #         outputs={"URL": "url"},
    #     )
    #     mock_user_app.side_effect = [mock_common_pack, mock_app1]
    #     common_stack = MagicMock(spec=CommonStack)
    #     live_state = MagicMock(
    #         spec=LiveState, update=MagicMock(), transition_status=MagicMock()
    #     )
    #     manager = MagicMock(
    #         spec=AppManager, read_deployed_state=AsyncMock(return_value=live_state)
    #     )
    #     mock_common_stack.return_value = common_stack
    #     mock_deploy_app.return_value = DeploymentResult(
    #         manager=manager,
    #         status=WorkflowJobStatus.SUCCEEDED,
    #         reason="Success",
    #         stack=MagicMock(spec=PulumiStack),
    #     )
    #     mock_temp_dir.return_value = MagicMock()
    #     mock_temp_dir.return_value.__enter__.return_value = "/tmp"
    #     mock_get_ses_client.return_value = MagicMock()
    #
    #     # Act
    #     await execute_deployment_workflow(
    #         pack_id="id", sps=mock_sps, deployment_id="deploy_id", email="email"
    #     )
    #
    #     # Assert
    #     mock_get_iac_storage.assert_called_once()
    #     mock_user_pack.assert_called_once_with("id")
    #     self.assertEqual(
    #         mock_user_app.mock_calls, [call("id#common", 1), call("id#app1", 1)]
    #     )
    #     mock_common_stack.assert_called_once_with([sp1], user_pack.features)
    #     mock_deploy_app.assert_called_once_with(
    #         user_pack,
    #         mock_common_pack,
    #         common_stack,
    #         "deploy_id",
    #         Path("/tmp"),
    #     )
    #     mock_rerun_pack_with_live_state.assert_called_once_with(
    #         user_pack,
    #         mock_common_pack,
    #         common_stack,
    #         mock_iac_storage,
    #         mock_binary_storage,
    #         live_state,
    #         mock_sps,
    #         "/tmp",
    #     )
    #     mock_deploy_applications.assert_called_once_with(
    #         user_pack, mock_sps, "deploy_id", Path("/tmp")
    #     )
    #     mock_send_email.assert_called_once_with(
    #         mock_get_ses_client.return_value,
    #         "email",
    #         [AppData(app_name="app1", login_url="url")],
    #     )
    #
    # @patch("src.deployer.deploy.deploy_applications")
    # @patch("src.deployer.deploy.rerun_pack_with_live_state")
    # @patch("src.deployer.deploy.deploy_app")
    # @patch("src.deployer.deploy.get_iac_storage")
    # @patch("src.deployer.deploy.Project")
    # @patch("src.deployer.deploy.UserApp")
    # @patch("src.deployer.deploy.CommonStack")
    # @patch("src.deployer.deploy.send_email")
    # async def test_deploy_pack_blocks_if_teardown_ongoing(
    #         self,
    #         mock_send_email,
    #         mock_common_stack,
    #         mock_user_app,
    #         mock_user_pack,
    #         mock_get_iac_storage,
    #         mock_deploy_app,
    #         mock_rerun_pack_with_live_state,
    #         mock_deploy_applications,
    # ):
    #     mock_user_pack.COMMON_APP_NAME = Project.COMMON_APP_NAME
    #     mock_user_app.create_hash_key = lambda a, b: f"{a}#{b}"
    #     # Arrange
    #     sp1 = MagicMock(spec=StackPack)
    #     mock_sps = {"app1": sp1}
    #     user_pack = MagicMock(
    #         spec=Project,
    #         id="id",
    #         apps={"common": 1},
    #         tear_down_in_progress=True,
    #         features=["feature1", "feature2"],
    #     )
    #     mock_user_pack.get.return_value = user_pack
    #
    #     # Act
    #     with self.assertRaises(ValueError):
    #         await execute_deployment_workflow(
    #             pack_id="id", sps=mock_sps, deployment_id="deploy_id", email="email"
    #         )
    #
    #         # Assert
    #         mock_get_iac_storage.assert_called_once()
    #         mock_user_pack.get.assert_called_once_with("id")
    #         mock_user_app.get.assert_not_called()
    #         mock_common_stack.assert_called_once_with([sp1], user_pack.features)
    #         mock_deploy_app.assert_not_called()
    #         mock_rerun_pack_with_live_state.assert_not_called()
    #         mock_deploy_applications.assert_not_called()
    #         mock_send_email.assert_not_called()
    #
    # @patch("src.deployer.deploy.deploy_applications")
    # @patch("src.deployer.deploy.rerun_pack_with_live_state")
    # @patch("src.deployer.deploy.deploy_app")
    # @patch("src.deployer.deploy.get_iac_storage")
    # @patch.object(Project, "get")
    # @patch.object(AppDeployment, "get")
    # @patch("src.deployer.deploy.CommonStack")
    # @patch("src.deployer.deploy.TempDir")
    # @patch("src.deployer.deploy.get_ses_client")
    # @patch("src.deployer.deploy.send_email")
    # @patch("src.deployer.deploy.get_binary_storage")
    # async def test_deploy_pack_common_stack_failed(
    #         self,
    #         mock_get_binary_storage,
    #         mock_send_email,
    #         mock_get_ses_client,
    #         mock_temp_dir,
    #         mock_common_stack,
    #         mock_user_app,
    #         mock_user_pack,
    #         mock_get_iac_storage,
    #         mock_deploy_app,
    #         mock_rerun_pack_with_live_state,
    #         mock_deploy_applications,
    # ):
    #     # Arrange
    #     mock_binary_store = MagicMock()
    #     mock_get_binary_storage.return_value = mock_binary_store
    #     sp1 = MagicMock(spec=StackPack)
    #     mock_sps = {"app1": sp1}
    #     mock_iac_storage = mock_get_iac_storage.return_value
    #     user_pack = MagicMock(
    #         spec=Project,
    #         id="id",
    #         apps={"common": 1, "app1": 1},
    #         tear_down_in_progress=False,
    #         features=["feature1", "feature2"],
    #     )
    #     mock_user_pack.return_value = user_pack
    #     mock_common_pack = MagicMock(spec=AppDeployment)
    #     mock_app1 = MagicMock(spec=AppDeployment, app_name="app1")
    #     mock_user_app.side_effect = [mock_common_pack, mock_app1]
    #     common_stack = MagicMock(spec=CommonStack)
    #     mock_common_stack.return_value = common_stack
    #     mock_deploy_app.return_value = DeploymentResult(
    #         manager=None,
    #         status=WorkflowJobStatus.FAILED,
    #         reason="fail",
    #         stack=MagicMock(spec=PulumiStack),
    #     )
    #     mock_temp_dir.return_value = MagicMock()
    #     mock_temp_dir.return_value.__enter__.return_value = "/tmp"
    #     mock_get_ses_client.return_value = MagicMock()
    #
    #     # Act
    #     await execute_deployment_workflow(
    #         pack_id="id", sps=mock_sps, deployment_id="deploy_id", email="email"
    #     )
    #
    #     # Assert
    #     mock_get_iac_storage.assert_called_once()
    #     mock_user_pack.assert_called_once_with("id")
    #     self.assertEqual(
    #         mock_user_app.mock_calls,
    #         [call("id#common", 1), call("id#app1", 1)],
    #     )
    #     mock_common_stack.assert_called_once_with([sp1], user_pack.features)
    #     mock_deploy_app.assert_called_once_with(
    #         user_pack,
    #         mock_common_pack,
    #         common_stack,
    #         "deploy_id",
    #         Path("/tmp"),
    #     )
    #     mock_rerun_pack_with_live_state.assert_not_called()
    #     mock_deploy_applications.assert_not_called()
    #     mock_send_email.assert_not_called()
    #     mock_app1.update.assert_called_once_with(
    #         actions=[
    #             AppDeployment.status.set(AppLifecycleStatus.PENDING.value),
    #             AppDeployment.status_reason.set(
    #                 f"Updating Common Resources, then deploying {mock_app1.app_name}."
    #             ),
    #         ]
    #     )
    #     mock_app1.transition_status.assert_called_once_with(
    #         WorkflowJobStatus.FAILED, WorkflowJobType.DEPLOY, "fail"
    #     )
>>>>>>> 35294b84
<|MERGE_RESOLUTION|>--- conflicted
+++ resolved
@@ -10,7 +10,11 @@
     run_concurrent_deployments,
 )
 from src.deployer.models.pulumi_stack import PulumiStack
-from src.deployer.models.workflow_job import WorkflowJobStatus, WorkflowJobType, WorkflowJob
+from src.deployer.models.workflow_job import (
+    WorkflowJob,
+    WorkflowJobStatus,
+    WorkflowJobType,
+)
 from tests.test_utils.pynamo_test import PynamoTest
 
 
@@ -95,11 +99,11 @@
     @patch("src.deployer.deploy.AppBuilder")
     @patch("src.deployer.deploy.DeploymentDir")
     async def test_build_and_deploy_handles_exception(
-            self,
-            DeploymentDir,
-            AppBuilder,
-            auto_config_value,
-            mock_app_deployer,
+        self,
+        DeploymentDir,
+        AppBuilder,
+        auto_config_value,
+        mock_app_deployer,
     ):
         DeploymentDir.return_value = MagicMock()
 
@@ -139,12 +143,12 @@
         )
 
         # Assert calls
-        pulumi_stack = PulumiStack.get(*PulumiStack.split_composite_key(deployment_job.iac_stack_composite_key))
-        self.assertEqual(WorkflowJobStatus.FAILED.value,pulumi_stack.status)
+        pulumi_stack = PulumiStack.get(
+            *PulumiStack.split_composite_key(deployment_job.iac_stack_composite_key)
+        )
+        self.assertEqual(WorkflowJobStatus.FAILED.value, pulumi_stack.status)
         AppBuilder.assert_called_once_with(Path("/tmp"))
-        mock_builder.prepare_stack.assert_called_once_with(
-            b"iac", pulumi_stack
-        )
+        mock_builder.prepare_stack.assert_called_once_with(b"iac", pulumi_stack)
         mock_builder.configure_aws.assert_called_once_with(
             mock_builder.prepare_stack.return_value, "region", "arn", None
         )
@@ -259,7 +263,7 @@
     @patch("src.deployer.deploy.Pool")
     @patch("src.deployer.deploy.build_and_deploy_application")
     async def test_run_concurrent_deployments(
-            self, mock_build_and_deploy_application, mock_pool
+        self, mock_build_and_deploy_application, mock_pool
     ):
         mock_pool_instance = mock_pool.return_value.__aenter__.return_value
         mock_pool_instance.apply = mock_build_and_deploy_application
@@ -275,8 +279,10 @@
             StackDeploymentRequest(
                 WorkflowJob(
                     partition_key=WorkflowJob.compose_partition_key(
-                        project_id="project", workflow_type=WorkflowJobType.DEPLOY.value, owning_app_id=None,
-                        run_number=1
+                        project_id="project",
+                        workflow_type=WorkflowJobType.DEPLOY.value,
+                        owning_app_id=None,
+                        run_number=1,
                     ),
                     job_number=1,
                     title="title",
@@ -289,8 +295,10 @@
             StackDeploymentRequest(
                 WorkflowJob(
                     partition_key=WorkflowJob.compose_partition_key(
-                        project_id="project", workflow_type=WorkflowJobType.DEPLOY.value, owning_app_id=None,
-                        run_number=2
+                        project_id="project",
+                        workflow_type=WorkflowJobType.DEPLOY.value,
+                        owning_app_id=None,
+                        run_number=2,
                     ),
                     job_number=2,
                     title="title",
@@ -307,650 +315,6 @@
         )
 
         mock_pool.assert_called_once()
-<<<<<<< HEAD
-        mock_pool_instance.apply.assert_has_calls(
-            [
-                call(
-                    mock_build_and_deploy_application,
-                    args=(
-                        "project",
-                        "stack1",
-                        "user",
-                        {},
-                        {"key": "value"},
-                        "deploy_id",
-                        Path("/tmp"),
-                    ),
-                ),
-                call(
-                    mock_build_and_deploy_application,
-                    args=(
-                        "project",
-                        "stack2",
-                        "user",
-                        {},
-                        {"key": "value2"},
-                        "deploy_id",
-                        Path("/tmp"),
-                    ),
-                ),
-            ]
-        )
-        assert app_order == ["stack1", "stack2"]
-        assert all(isinstance(result, DeploymentResult) for result in results)
-        assert all(result.status == DeploymentStatus.SUCCEEDED for result in results)
-
-    @patch("src.deployer.deploy.UserApp")
-    async def test_rerun_pack_with_live_state(self, mock_user_app):
-        # Arrange
-        mock_user_app.create_hash_key = lambda a, b: f"{a}#{b}"
-        mock_app_1 = MagicMock(
-            spec=AppDeployment,
-            get_configurations=MagicMock(return_value={"key": "value"}),
-            composite_key=MagicMock(return_value="id#app1"),
-        )
-        mock_app_2 = MagicMock(
-            spec=AppDeployment,
-            get_configurations=MagicMock(return_value={"key2": "value2"}),
-            composite_key=MagicMock(return_value="id#app2"),
-        )
-        mock_user_app.get.side_effect = [mock_app_1, mock_app_2]
-        mock_user_pack_instance = MagicMock(
-            spec=Project, id="id", apps={"app1": 1, "app2": 1}
-        )
-        mock_common_pack = MagicMock(spec=AppDeployment)
-        mock_common_stack = MagicMock(spec=CommonStack)
-        mock_iac_storage = MagicMock(spec=IacStorage)
-        mock_binary_storage = MagicMock(spec=BinaryStorage)
-        mock_live_state = MagicMock(
-            spec=LiveState,
-            to_constraints=MagicMock(return_value=["constraint1", "constraint2"]),
-        )
-        mock_sps = {
-            "app1": MagicMock(spec=StackPack),
-            "app2": MagicMock(spec=StackPack),
-        }
-
-        # Act
-        await rerun_pack_with_live_state(
-            mock_user_pack_instance,
-            mock_common_pack,
-            mock_common_stack,
-            mock_iac_storage,
-            mock_binary_storage,
-            mock_live_state,
-            mock_sps,
-            "/tmp",
-        )
-
-        # Assert
-        mock_user_app.get.assert_has_calls([call("id#app1", 1), call("id#app2", 1)])
-        mock_app_1.get_configurations.assert_called_once()
-        mock_app_2.get_configurations.assert_called_once()
-        mock_user_pack_instance.run_pack.assert_called_once_with(
-            stack_packs=mock_sps,
-            config={"app1": {"key": "value"}, "app2": {"key2": "value2"}},
-            tmp_dir="/tmp",
-            iac_storage=mock_iac_storage,
-            binary_storage=mock_binary_storage,
-            increment_versions=False,
-            imports=["constraint1", "constraint2"],
-        )
-
-    @patch("src.deployer.deploy.run_concurrent_deployments")
-    @patch("src.deployer.deploy.UserApp")
-    async def test_deploy_applications(
-        self, mock_user_app, mock_run_concurrent_deployments
-    ):
-        # Arrange
-        mock_user_app.create_hash_key = lambda a, b: f"{a}#{b}"
-        mock_app_1 = MagicMock(
-            spec=AppDeployment,
-            app_id="id#app1",
-            get_pack_id=MagicMock(return_value="id"),
-            get_app_name=MagicMock(return_value="app1"),
-            get_configurations=MagicMock(return_value={"key": "value"}),
-            composite_key=MagicMock(return_value="id#app1"),
-            transition_status=MagicMock(),
-        )
-        mock_app_2 = MagicMock(
-            spec=AppDeployment,
-            app_id="id#app2",
-            get_pack_id=MagicMock(return_value="id"),
-            get_app_name=MagicMock(return_value="app2"),
-            get_configurations=MagicMock(return_value={"key2": "value2"}),
-            composite_key=MagicMock(return_value="id#app2"),
-            transition_status=MagicMock(),
-        )
-        mock_user_app.get.side_effect = [mock_app_1, mock_app_2]
-        mock_user_pack = MagicMock(spec=Project, id="id", apps={"app1": 1, "app2": 1})
-        sp1 = MagicMock(
-            spec=StackPack,
-            get_pulumi_configs=MagicMock(return_value={"key": "value"}),
-            outputs={
-                "key": Output(value="aws:res:the-cf#Domain", description="The domain")
-            },
-        )
-        sp2 = MagicMock(
-            spec=StackPack,
-            get_pulumi_configs=MagicMock(return_value={"key2": "value2"}),
-            outputs={
-                "key": Output(value="aws:res:the-ff#DnsName", description="The domain")
-            },
-        )
-        mock_sps = {"app1": sp1, "app2": sp2}
-        mock_run_concurrent_deployments.side_effect = [
-            (
-                ["app1", "app2"],
-                [
-                    DeploymentResult(
-                        manager=MagicMock(spec=AppManager),
-                        status=DeploymentStatus.SUCCEEDED,
-                        reason="Success",
-                        stack=MagicMock(spec=PulumiStack),
-                    ),
-                    DeploymentResult(
-                        manager=MagicMock(spec=AppManager),
-                        status=DeploymentStatus.SUCCEEDED,
-                        reason="Success",
-                        stack=MagicMock(spec=PulumiStack),
-                    ),
-                ],
-            )
-        ]
-        # Act
-        result = await deploy_applications(
-            mock_user_pack, mock_sps, "deploy_id", Path("/tmp")
-        )
-
-        self.assertTrue(result)
-        # Assert
-        mock_user_app.get.assert_has_calls([call("id#app1", 1), call("id#app2", 1)])
-        mock_app_1.get_configurations.assert_called_once()
-        mock_app_2.get_configurations.assert_called_once()
-        sp1.get_pulumi_configs.assert_called_once_with({"key": "value"})
-        sp2.get_pulumi_configs.assert_called_once_with({"key2": "value2"})
-        mock_run_concurrent_deployments.assert_called_once_with(
-            [
-                StackDeploymentRequest(
-                    project_name="id",
-                    stack_name="app1",
-                    pulumi_config={"key": "value"},
-                    outputs={"key": "the_cf_Domain"},
-                    deployment_id="deploy_id",
-                ),
-                StackDeploymentRequest(
-                    project_name="id",
-                    stack_name="app2",
-                    pulumi_config={"key2": "value2"},
-                    outputs={"key": "the_ff_DnsName"},
-                    deployment_id="deploy_id",
-                ),
-            ],
-            mock_user_pack.id,
-            Path("/tmp"),
-        )
-
-    @patch("src.deployer.deploy.run_concurrent_deployments")
-    async def test_deploy_app(
-        self,
-        mock_run_concurrent_deployments,
-    ):
-        pack = MagicMock(spec=Project, id="id", apps={"common": 1})
-        app = MagicMock(
-            spec=AppDeployment, get_app_name=MagicMock(return_value="app1"), version=1
-        )
-        sp = MagicMock(
-            spec=StackPack,
-            get_pulumi_configs=MagicMock(return_value={"key": "value"}),
-            outputs={
-                "key": Output(value="aws:res:the-cf#Domain", description="The domain")
-            },
-        )
-        deployment_id = "deployment_id"
-        tmp_dir = Path("/tmp")
-
-        d_result = DeploymentResult(
-            manager=MagicMock(spec=AppManager),
-            status=DeploymentStatus.SUCCEEDED,
-            reason="Success",
-            stack=MagicMock(spec=PulumiStack),
-        )
-        mock_run_concurrent_deployments.return_value = (
-            ["app1"],
-            [d_result],
-        )
-
-        result = await deploy_app(pack, app, sp, deployment_id, tmp_dir)
-
-        self.assertEqual(result, d_result)
-
-        sp.get_pulumi_configs.assert_called_once_with(app.get_configurations())
-        mock_run_concurrent_deployments.assert_called_once_with(
-            [
-                StackDeploymentRequest(
-                    project_name=pack.id,
-                    stack_name=app.get_app_name(),
-                    pulumi_config=sp.get_pulumi_configs.return_value,
-                    outputs={"key": "the_cf_Domain"},
-                    deployment_id=deployment_id,
-                )
-            ],
-            pack.id,
-            tmp_dir,
-        )
-
-    @patch("src.deployer.deploy.deploy_app")
-    @patch("src.deployer.deploy.get_iac_storage")
-    @patch("src.deployer.deploy.get_binary_storage")
-    @patch.object(AppDeployment, "get")
-    @patch("src.deployer.deploy.CommonStack")
-    @patch("src.deployer.deploy.TempDir")
-    @patch("src.deployer.deploy.get_ses_client")
-    @patch("src.deployer.deploy.send_email")
-    @patch("src.deployer.deploy.get_stack_packs")
-    async def test_deploy_single(
-        self,
-        mock_get_stack_packs,
-        mock_send_email,
-        mock_get_ses_client,
-        mock_temp_dir,
-        mock_common_stack,
-        mock_user_app,
-        mock_get_binary_storage,
-        mock_get_iac_storage,
-        mock_deploy_app,
-    ):
-        pack = MagicMock(
-            spec=Project,
-            id="id",
-            apps={"common": 1},
-            features=["feature1", "feature2"],
-        )
-        app = MagicMock(
-            spec=AppDeployment,
-            get_app_name=MagicMock(return_value="app1"),
-            outputs={"URL": "url"},
-        )
-        deployment_id = "deployment_id"
-        email = "email"
-
-        sp1 = MagicMock(spec=StackPack)
-        mock_sps = {"app1": sp1}
-        mock_get_stack_packs.return_value = mock_sps
-        iac_storage = mock_get_iac_storage.return_value
-        binary_storage = mock_get_binary_storage.return_value
-        common_stack = mock_common_stack.return_value
-        common_app = mock_user_app.return_value
-        mock_temp_dir.return_value.__enter__.return_value = "/tmp"
-        live_state = MagicMock(
-            spec=LiveState, to_constraints=MagicMock(return_value=["constraint1"])
-        )
-        manager = MagicMock(
-            spec=AppManager, read_deployed_state=AsyncMock(return_value=live_state)
-        )
-        mock_deploy_app.return_value = DeploymentResult(
-            manager=manager,
-            status=DeploymentStatus.SUCCEEDED,
-            reason="Success",
-            stack=MagicMock(spec=PulumiStack),
-        )
-
-        await execute_deploy_single_workflow(pack, app, deployment_id, email)
-
-        mock_get_stack_packs.assert_called_once()
-        mock_get_iac_storage.assert_called_once()
-        mock_common_stack.assert_called_once_with([sp1], pack.features)
-        mock_user_app.assert_called_once_with("id#common", 1)
-        mock_temp_dir.return_value.__enter__.assert_called_once()
-        self.assertEqual(
-            mock_deploy_app.mock_calls,
-            [
-                call(pack, common_app, common_stack, deployment_id, Path("/tmp")),
-                call(pack, app, sp1, deployment_id, Path("/tmp")),
-            ],
-        )
-        manager.read_deployed_state.assert_called_once()
-        app.run_app.assert_called_once_with(
-            stack_pack=mock_sps.get("app1"),
-            dir="/tmp",
-            iac_storage=iac_storage,
-            binary_storage=binary_storage,
-            imports=["constraint1"],
-        )
-        mock_get_ses_client.assert_called_once()
-        mock_send_email.assert_called_once_with(
-            mock_get_ses_client.return_value,
-            email,
-            [AppData(app_name="app1", login_url="url")],
-        )
-        app.update.assert_called_once_with(
-            actions=[
-                AppDeployment.status.set(AppLifecycleStatus.PENDING.value),
-                AppDeployment.status_reason.set(
-                    f"Updating Common Resources, then deploying {app.get_app_name()}."
-                ),
-            ]
-        )
-
-    @patch("src.deployer.deploy.deploy_app")
-    @patch("src.deployer.deploy.get_iac_storage")
-    @patch.object(AppDeployment, "get")
-    @patch("src.deployer.deploy.CommonStack")
-    @patch("src.deployer.deploy.TempDir")
-    @patch("src.deployer.deploy.get_ses_client")
-    @patch("src.deployer.deploy.send_email")
-    @patch("src.deployer.deploy.get_stack_packs")
-    @patch("src.deployer.deploy.get_binary_storage")
-    async def test_deploy_single_common_stack_fails(
-        self,
-        mock_get_binary_storage,
-        mock_get_stack_packs,
-        mock_send_email,
-        mock_get_ses_client,
-        mock_temp_dir,
-        mock_common_stack,
-        mock_user_app,
-        mock_get_iac_storage,
-        mock_deploy_app,
-    ):
-        mock_get_binary_storage.return_value = MagicMock()
-        pack = MagicMock(
-            spec=Project,
-            id="id",
-            apps={"common": 1},
-            features=["feature1", "feature2"],
-        )
-        app = MagicMock(spec=AppDeployment, get_app_name=MagicMock(return_value="app1"))
-        deployment_id = "deployment_id"
-        email = "email"
-
-        sp1 = MagicMock(spec=StackPack)
-        mock_sps = {"app1": sp1}
-        mock_get_stack_packs.return_value = mock_sps
-        iac_storage = mock_get_iac_storage.return_value
-        common_stack = mock_common_stack.return_value
-        common_app = mock_user_app.return_value
-        mock_temp_dir.return_value.__enter__.return_value = "/tmp"
-        live_state = MagicMock(
-            spec=LiveState, to_constraints=MagicMock(return_value=["constraint1"])
-        )
-        manager = MagicMock(
-            spec=AppManager, read_deployed_state=AsyncMock(return_value=live_state)
-        )
-        mock_deploy_app.return_value = DeploymentResult(
-            manager=None,
-            status=DeploymentStatus.FAILED,
-            reason="fail",
-            stack=MagicMock(spec=PulumiStack),
-        )
-
-        await execute_deploy_single_workflow(pack, app, deployment_id, email)
-
-        mock_get_stack_packs.assert_called_once()
-        mock_get_iac_storage.assert_called_once()
-        mock_common_stack.assert_called_once_with([sp1], pack.features)
-        mock_user_app.assert_called_once_with("id#common", 1)
-        mock_temp_dir.return_value.__enter__.assert_called_once()
-        mock_deploy_app.assert_called_once_with(
-            pack, common_app, common_stack, deployment_id, Path("/tmp")
-        )
-        manager.read_deployed_state.assert_not_called()
-        app.run_app.assert_not_called()
-        mock_get_ses_client.assert_not_called()
-        mock_send_email.assert_not_called()
-        app.update.assert_called_once_with(
-            actions=[
-                AppDeployment.status.set(AppLifecycleStatus.PENDING.value),
-                AppDeployment.status_reason.set(
-                    f"Updating Common Resources, then deploying {app.get_app_name()}."
-                ),
-            ]
-        )
-        app.transition_status.assert_called_once_with(
-            DeploymentStatus.FAILED, DeploymentAction.DEPLOY, "fail"
-        )
-
-    @patch("src.deployer.deploy.deploy_applications")
-    @patch("src.deployer.deploy.rerun_pack_with_live_state")
-    @patch("src.deployer.deploy.deploy_app")
-    @patch("src.deployer.deploy.get_binary_storage")
-    @patch("src.deployer.deploy.get_iac_storage")
-    @patch.object(Project, "get")
-    @patch.object(AppDeployment, "get")
-    @patch("src.deployer.deploy.CommonStack")
-    @patch("src.deployer.deploy.TempDir")
-    @patch("src.deployer.deploy.get_ses_client")
-    @patch("src.deployer.deploy.send_email")
-    async def test_deploy_pack(
-        self,
-        mock_send_email,
-        mock_get_ses_client,
-        mock_temp_dir,
-        mock_common_stack,
-        mock_user_app,
-        mock_user_pack,
-        mock_get_iac_storage,
-        mock_get_binary_storage,
-        mock_deploy_app,
-        mock_rerun_pack_with_live_state,
-        mock_deploy_applications,
-    ):
-        # Arrange
-        sp1 = MagicMock(spec=StackPack)
-        mock_sps = {"app1": sp1}
-        mock_iac_storage = mock_get_iac_storage.return_value
-        mock_binary_storage = mock_get_binary_storage.return_value
-        user_pack = MagicMock(
-            spec=Project,
-            id="id",
-            apps={"common": 1, "app1": 1},
-            tear_down_in_progress=False,
-            features=["feature1", "feature2"],
-        )
-        mock_user_pack.return_value = user_pack
-        mock_common_pack = MagicMock(spec=AppDeployment)
-        mock_app1 = MagicMock(
-            spec=AppDeployment,
-            app_name="app1",
-            get_app_name=MagicMock(return_value="app1"),
-            outputs={"URL": "url"},
-        )
-        mock_user_app.side_effect = [mock_common_pack, mock_app1]
-        common_stack = MagicMock(spec=CommonStack)
-        live_state = MagicMock(
-            spec=LiveState, update=MagicMock(), transition_status=MagicMock()
-        )
-        manager = MagicMock(
-            spec=AppManager, read_deployed_state=AsyncMock(return_value=live_state)
-        )
-        mock_common_stack.return_value = common_stack
-        mock_deploy_app.return_value = DeploymentResult(
-            manager=manager,
-            status=DeploymentStatus.SUCCEEDED,
-            reason="Success",
-            stack=MagicMock(spec=PulumiStack),
-        )
-        mock_temp_dir.return_value = MagicMock()
-        mock_temp_dir.return_value.__enter__.return_value = "/tmp"
-        mock_get_ses_client.return_value = MagicMock()
-
-        # Act
-        await execute_deployment_workflow(
-            pack_id="id", sps=mock_sps, deployment_id="deploy_id", email="email"
-        )
-
-        # Assert
-        mock_get_iac_storage.assert_called_once()
-        mock_user_pack.assert_called_once_with("id")
-        self.assertEqual(
-            mock_user_app.mock_calls, [call("id#common", 1), call("id#app1", 1)]
-        )
-        mock_common_stack.assert_called_once_with([sp1], user_pack.features)
-        mock_deploy_app.assert_called_once_with(
-            user_pack,
-            mock_common_pack,
-            common_stack,
-            "deploy_id",
-            Path("/tmp"),
-        )
-        mock_rerun_pack_with_live_state.assert_called_once_with(
-            user_pack,
-            mock_common_pack,
-            common_stack,
-            mock_iac_storage,
-            mock_binary_storage,
-            live_state,
-            mock_sps,
-            "/tmp",
-        )
-        mock_deploy_applications.assert_called_once_with(
-            user_pack, mock_sps, "deploy_id", Path("/tmp")
-        )
-        mock_send_email.assert_called_once_with(
-            mock_get_ses_client.return_value,
-            "email",
-            [AppData(app_name="app1", login_url="url")],
-        )
-
-    @patch("src.deployer.deploy.deploy_applications")
-    @patch("src.deployer.deploy.rerun_pack_with_live_state")
-    @patch("src.deployer.deploy.deploy_app")
-    @patch("src.deployer.deploy.get_iac_storage")
-    @patch("src.deployer.deploy.Project")
-    @patch("src.deployer.deploy.UserApp")
-    @patch("src.deployer.deploy.CommonStack")
-    @patch("src.deployer.deploy.send_email")
-    async def test_deploy_pack_blocks_if_teardown_ongoing(
-        self,
-        mock_send_email,
-        mock_common_stack,
-        mock_user_app,
-        mock_user_pack,
-        mock_get_iac_storage,
-        mock_deploy_app,
-        mock_rerun_pack_with_live_state,
-        mock_deploy_applications,
-    ):
-        mock_user_pack.COMMON_APP_NAME = Project.COMMON_APP_NAME
-        mock_user_app.create_hash_key = lambda a, b: f"{a}#{b}"
-        # Arrange
-        sp1 = MagicMock(spec=StackPack)
-        mock_sps = {"app1": sp1}
-        user_pack = MagicMock(
-            spec=Project,
-            id="id",
-            apps={"common": 1},
-            tear_down_in_progress=True,
-            features=["feature1", "feature2"],
-        )
-        mock_user_pack.get.return_value = user_pack
-
-        # Act
-        with self.assertRaises(ValueError):
-            await execute_deployment_workflow(
-                pack_id="id", sps=mock_sps, deployment_id="deploy_id", email="email"
-            )
-
-            # Assert
-            mock_get_iac_storage.assert_called_once()
-            mock_user_pack.get.assert_called_once_with("id")
-            mock_user_app.get.assert_not_called()
-            mock_common_stack.assert_called_once_with([sp1], user_pack.features)
-            mock_deploy_app.assert_not_called()
-            mock_rerun_pack_with_live_state.assert_not_called()
-            mock_deploy_applications.assert_not_called()
-            mock_send_email.assert_not_called()
-
-    @patch("src.deployer.deploy.deploy_applications")
-    @patch("src.deployer.deploy.rerun_pack_with_live_state")
-    @patch("src.deployer.deploy.deploy_app")
-    @patch("src.deployer.deploy.get_iac_storage")
-    @patch.object(Project, "get")
-    @patch.object(AppDeployment, "get")
-    @patch("src.deployer.deploy.CommonStack")
-    @patch("src.deployer.deploy.TempDir")
-    @patch("src.deployer.deploy.get_ses_client")
-    @patch("src.deployer.deploy.send_email")
-    @patch("src.deployer.deploy.get_binary_storage")
-    async def test_deploy_pack_common_stack_failed(
-        self,
-        mock_get_binary_storage,
-        mock_send_email,
-        mock_get_ses_client,
-        mock_temp_dir,
-        mock_common_stack,
-        mock_user_app,
-        mock_user_pack,
-        mock_get_iac_storage,
-        mock_deploy_app,
-        mock_rerun_pack_with_live_state,
-        mock_deploy_applications,
-    ):
-        # Arrange
-        mock_binary_store = MagicMock()
-        mock_get_binary_storage.return_value = mock_binary_store
-        sp1 = MagicMock(spec=StackPack)
-        mock_sps = {"app1": sp1}
-        mock_iac_storage = mock_get_iac_storage.return_value
-        user_pack = MagicMock(
-            spec=Project,
-            id="id",
-            apps={"common": 1, "app1": 1},
-            tear_down_in_progress=False,
-            features=["feature1", "feature2"],
-        )
-        mock_user_pack.return_value = user_pack
-        mock_common_pack = MagicMock(spec=AppDeployment)
-        mock_app1 = MagicMock(spec=AppDeployment, app_name="app1")
-        mock_user_app.side_effect = [mock_common_pack, mock_app1]
-        common_stack = MagicMock(spec=CommonStack)
-        mock_common_stack.return_value = common_stack
-        mock_deploy_app.return_value = DeploymentResult(
-            manager=None,
-            status=DeploymentStatus.FAILED,
-            reason="fail",
-            stack=MagicMock(spec=PulumiStack),
-        )
-        mock_temp_dir.return_value = MagicMock()
-        mock_temp_dir.return_value.__enter__.return_value = "/tmp"
-        mock_get_ses_client.return_value = MagicMock()
-
-        # Act
-        await execute_deployment_workflow(
-            pack_id="id", sps=mock_sps, deployment_id="deploy_id", email="email"
-        )
-
-        # Assert
-        mock_get_iac_storage.assert_called_once()
-        mock_user_pack.assert_called_once_with("id")
-        self.assertEqual(
-            mock_user_app.mock_calls,
-            [call("id#common", 1), call("id#app1", 1)],
-        )
-        mock_common_stack.assert_called_once_with([sp1], user_pack.features)
-        mock_deploy_app.assert_called_once_with(
-            user_pack,
-            mock_common_pack,
-            common_stack,
-            "deploy_id",
-            Path("/tmp"),
-        )
-        mock_rerun_pack_with_live_state.assert_not_called()
-        mock_deploy_applications.assert_not_called()
-        mock_send_email.assert_not_called()
-        mock_app1.update.assert_called_once_with(
-            actions=[
-                AppDeployment.status.set(AppLifecycleStatus.PENDING.value),
-                AppDeployment.status_reason.set(
-                    f"Updating Common Resources, then deploying {mock_app1.app_name}."
-                ),
-            ]
-        )
-        mock_app1.transition_status.assert_called_once_with(
-            DeploymentStatus.FAILED, DeploymentAction.DEPLOY, "fail"
-        )
-=======
         self.assertEqual(["app1", "app2"], app_order)
         self.assertEqual([expected_result, expected_result], results)
 
@@ -1563,5 +927,4 @@
     #     )
     #     mock_app1.transition_status.assert_called_once_with(
     #         WorkflowJobStatus.FAILED, WorkflowJobType.DEPLOY, "fail"
-    #     )
->>>>>>> 35294b84
+    #     )