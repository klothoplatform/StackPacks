[[source]]
url = "https://pypi.org/simple"
verify_ssl = true
name = "pypi"

[packages]
fastapi = "*"
uvicorn = "*"
pyjwt = "*"
aiounittest = "*"
jsons = "*"
pyyaml = "*"
gunicorn = "*"
black = "*"
pulumi = "*"
sse-starlette = "*"
boto3 = "*"
moto = "*"
pynamodb = "*"
pydantic-yaml = "*"
prettytable = "*"
aiomultiprocess = "*"
watchdog = "*"
asyncclick = "*"

[dev-packages]
black = "*"
pre-commit = "*"
coverage = "*"
moto = "*"
<<<<<<< HEAD
asyncclick = "*"
=======
aiohttp = "*"
>>>>>>> 18728d47

[requires]
python_version = "3.11"<|MERGE_RESOLUTION|>--- conflicted
+++ resolved
@@ -28,11 +28,8 @@
 pre-commit = "*"
 coverage = "*"
 moto = "*"
-<<<<<<< HEAD
 asyncclick = "*"
-=======
 aiohttp = "*"
->>>>>>> 18728d47
 
 [requires]
 python_version = "3.11"