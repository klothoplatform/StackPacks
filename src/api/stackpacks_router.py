import os

from fastapi import APIRouter

<<<<<<< HEAD
from src.stack_pack import StackConfig, get_stack_packs
=======
from src.project import get_stack_packs, StackConfig
>>>>>>> 35294b84

router = APIRouter()

SHOW_TEST_PACKS = os.getenv("SHOW_TEST_PACKS", "false").lower() == "true"


@router.get("/api/stackpacks")
async def list_stackpacks():
    sps = get_stack_packs()

    def config_to_dict(cfg: StackConfig):
        c = {
            "name": cfg.name,
            "description": cfg.description,
            "type": cfg.type,
            "secret": cfg.secret,
        }
        if cfg.default is not None:
            c["default"] = cfg.default
        if cfg.validation is not None:
            c["validation"] = cfg.validation
        if cfg.pulumi_key is not None:
            c["pulumi_key"] = cfg.pulumi_key
        return c

    return {
        spid: {
            "id": spid,
            "name": sp.name,
            "version": sp.version,
            "description": sp.description,
            "configuration": {
                k: config_to_dict(cfg) for k, cfg in sp.configuration.items()
            },
        }
        for spid, sp in sps.items()
        if SHOW_TEST_PACKS or not spid.startswith("test_")
    }<|MERGE_RESOLUTION|>--- conflicted
+++ resolved
@@ -2,11 +2,7 @@
 
 from fastapi import APIRouter
 
-<<<<<<< HEAD
-from src.stack_pack import StackConfig, get_stack_packs
-=======
-from src.project import get_stack_packs, StackConfig
->>>>>>> 35294b84
+from src.project import StackConfig, get_stack_packs
 
 router = APIRouter()
 
