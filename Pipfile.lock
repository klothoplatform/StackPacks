--- conflicted
+++ resolved
@@ -1,11 +1,7 @@
 {
     "_meta": {
         "hash": {
-<<<<<<< HEAD
-            "sha256": "db1cc19b930ddbed563db74cdb86e98650a14a539f45bacaa77dd934e9319dd8"
-=======
-            "sha256": "01901453852a0202a36da64dba19c0815d7dcef79077baa7f645b98e03332d3d"
->>>>>>> 18728d47
+            "sha256": "8f0c946a1b86ef4e80c9751f14d50e3d103ff761e1f9049ebaa1cf3edba0a77e"
         },
         "pipfile-spec": 6,
         "requires": {
@@ -26,6 +22,7 @@
                 "sha256:3036c4c881cfbc63674686e036097f22309017c6bf96b04722a542ac9cac7423"
             ],
             "index": "pypi",
+            "markers": "python_version >= '3.6'",
             "version": "==0.9.0"
         },
         "aiounittest": {
@@ -58,6 +55,7 @@
                 "sha256:219ea0f29ccdc1bb4ff43bcab7ce0769ac6d48a04f997b43ec6bee99a222daa0"
             ],
             "index": "pypi",
+            "markers": "python_version >= '3.7'",
             "version": "==8.1.7.2"
         },
         "black": {
@@ -86,40 +84,25 @@
                 "sha256:e2af80566f43c85f5797365077fb64a393861a3730bd110971ab7a0c94e873e7"
             ],
             "index": "pypi",
+            "markers": "python_version >= '3.8'",
             "version": "==24.3.0"
         },
         "boto3": {
             "hashes": [
-<<<<<<< HEAD
-                "sha256:530a4cea3d40a6bd2f15a368ea395beef1ea6dff4491823bc48bd20c7d4da655",
-                "sha256:8c598382e8fb61cfa8f75056197e9b509eb52039ebc291af3b1096241ba2542c"
-            ],
-            "index": "pypi",
-            "markers": "python_version >= '3.8'",
-            "version": "==1.34.76"
+                "sha256:227487f9a40e7963aa108f4fabc81374d65e085891a2a442c190dfd976b86a9e",
+                "sha256:47a7899af97960493ed58754c838be658650c8fb231c658866f491965ddfc94f"
+            ],
+            "index": "pypi",
+            "markers": "python_version >= '3.8'",
+            "version": "==1.34.78"
         },
         "botocore": {
             "hashes": [
-                "sha256:62e45e7374844ee39e86a96fe7f5e973eb5bf3469da028b4e3a8caba0909fb1f",
-                "sha256:68be44487a95132fccbc0b836fded4190dae30324f6bf822e1b6efd385ffdc83"
-            ],
-            "markers": "python_version >= '3.8'",
-            "version": "==1.34.76"
-=======
-                "sha256:7abd327980258ec2ae980d2ff7fc32ede7448146b14d34c56bf0be074e2a149b",
-                "sha256:8ebed4fa5a3b84dd4037f28226985af00e00fb860d739fc8b1ed6381caa4b330"
-            ],
-            "index": "pypi",
-            "version": "==1.34.77"
-        },
-        "botocore": {
-            "hashes": [
-                "sha256:6d6a402032ca0b89525212356a865397f8f2839683dd53d41b8cee1aa84b2b4b",
-                "sha256:6dab60261cdbfb7d0059488ea39408d5522fad419c004ba5db3484e6df854ea8"
-            ],
-            "markers": "python_version >= '3.8'",
-            "version": "==1.34.77"
->>>>>>> 18728d47
+                "sha256:889fcfd1813fad225a5a70940c58cd4bd7a6f5ba6c9769a1d41d0c670272b75d",
+                "sha256:bc10738826a4970a6d3a40ac40b9799c02b1b661c0c741a67b915b500562ab3c"
+            ],
+            "markers": "python_version >= '3.8'",
+            "version": "==1.34.78"
         },
         "certifi": {
             "hashes": [
@@ -343,10 +326,7 @@
                 "sha256:6feac43ec359dfe4f45b2c18ec8c94edb8dc2dfc461d417d9e626590c071baad"
             ],
             "index": "pypi",
-<<<<<<< HEAD
-            "markers": "python_version >= '3.8'",
-=======
->>>>>>> 18728d47
+            "markers": "python_version >= '3.8'",
             "version": "==0.110.1"
         },
         "grpcio": {
@@ -415,6 +395,7 @@
                 "sha256:88ec8bff1d634f98e61b9f65bc4bf3cd918a90806c6f5c48bc5603849ec81033"
             ],
             "index": "pypi",
+            "markers": "python_version >= '3.5'",
             "version": "==21.2.0"
         },
         "h11": {
@@ -463,6 +444,7 @@
                 "sha256:f07f8919316f72a3843c7ca6cc6c900513089f10092626934d1bfe4b5cf15401"
             ],
             "index": "pypi",
+            "markers": "python_version >= '3.5'",
             "version": "==1.6.3"
         },
         "markupsafe": {
@@ -537,10 +519,7 @@
                 "sha256:8d19125d40c919cb40df62f4576904c2647c4e9a0e1ebc42491dd7787d09e107"
             ],
             "index": "pypi",
-<<<<<<< HEAD
-            "markers": "python_version >= '3.8'",
-=======
->>>>>>> 18728d47
+            "markers": "python_version >= '3.8'",
             "version": "==5.0.4"
         },
         "mypy-extensions": {
@@ -581,6 +560,7 @@
                 "sha256:9665594d137fb08a1117518c25551e0ede1687197cf353a4fdc78d27e1073568"
             ],
             "index": "pypi",
+            "markers": "python_version >= '3.8'",
             "version": "==3.10.0"
         },
         "protobuf": {
@@ -605,10 +585,7 @@
                 "sha256:83543b13df444259d0709ab00d00c94ad4ad6ca84851b3623d30cd3a9503757d"
             ],
             "index": "pypi",
-<<<<<<< HEAD
-            "markers": "python_version >= '3.8'",
-=======
->>>>>>> 18728d47
+            "markers": "python_version >= '3.8'",
             "version": "==3.112.0"
         },
         "pycparser": {
@@ -718,10 +695,7 @@
                 "sha256:5671c9ef1731570aa2644432ae1e2dd34c406bd4a0a393df622f6b897a88df83"
             ],
             "index": "pypi",
-<<<<<<< HEAD
-            "markers": "python_version >= '3.8'",
-=======
->>>>>>> 18728d47
+            "markers": "python_version >= '3.8'",
             "version": "==1.3.0"
         },
         "pyjwt": {
@@ -730,6 +704,7 @@
                 "sha256:59127c392cc44c2da5bb3192169a91f429924e17aff6534d70fdc02ab3e04320"
             ],
             "index": "pypi",
+            "markers": "python_version >= '3.7'",
             "version": "==2.8.0"
         },
         "pynamodb": {
@@ -738,6 +713,7 @@
                 "sha256:7217f87b6e5c9866d915265fd462fa4a012b37b0149bf1f814b33100b50e901f"
             ],
             "index": "pypi",
+            "markers": "python_version >= '3.7'",
             "version": "==6.0.0"
         },
         "python-dateutil": {
@@ -745,7 +721,7 @@
                 "sha256:37dd54208da7e1cd875388217d5e00ebd4179249f90fb72437e91a35459a0ad3",
                 "sha256:a8b2bc7bffae282281c8140a97d3aa9c14da0b136dfe83f850eea9a5f7470427"
             ],
-            "markers": "python_version >= '2.7' and python_version not in '3.0, 3.1, 3.2, 3.3'",
+            "markers": "python_version >= '2.7' and python_version not in '3.0, 3.1, 3.2'",
             "version": "==2.9.0.post0"
         },
         "pyyaml": {
@@ -803,6 +779,7 @@
                 "sha256:fd66fc5d0da6d9815ba2cebeb4205f95818ff4b79c3ebe268e75d961704af52f"
             ],
             "index": "pypi",
+            "markers": "python_version >= '3.6'",
             "version": "==6.0.1"
         },
         "requests": {
@@ -882,7 +859,7 @@
                 "sha256:f481f16baec5290e45aebdc2a5168ebc6d35189ae6fea7a58787613a25f6e875",
                 "sha256:fff3573c2db359f091e1589c3d7c5fc2f86f5bdb6f24252c2d8e539d4e45f412"
             ],
-            "markers": "python_version < '3.13' and platform_python_implementation == 'CPython'",
+            "markers": "platform_python_implementation == 'CPython' and python_version < '3.13'",
             "version": "==0.2.8"
         },
         "s3transfer": {
@@ -906,7 +883,7 @@
                 "sha256:1e61c37477a1626458e36f7b1d82aa5c9b094fa4802892072e49de9c60c4c926",
                 "sha256:8abb2f1d86890a2dfb989f9a77cfcfd3e47c2a354b01111771326f8aa26e0254"
             ],
-            "markers": "python_version >= '2.7' and python_version not in '3.0, 3.1, 3.2, 3.3'",
+            "markers": "python_version >= '2.7' and python_version not in '3.0, 3.1, 3.2'",
             "version": "==1.16.0"
         },
         "sniffio": {
@@ -923,6 +900,7 @@
                 "sha256:c4dd134302cb9708d47cae23c365fe0a089aa2a875d2f887ac80f235a9ee5744"
             ],
             "index": "pypi",
+            "markers": "python_version >= '3.8'",
             "version": "==2.0.0"
         },
         "starlette": {
@@ -961,10 +939,7 @@
                 "sha256:6a69214c0b6a087462412670b3ef21224fa48cae0e452b5883e8e8bdfdd11dd0"
             ],
             "index": "pypi",
-<<<<<<< HEAD
-            "markers": "python_version >= '3.8'",
-=======
->>>>>>> 18728d47
+            "markers": "python_version >= '3.8'",
             "version": "==0.29.0"
         },
         "watchdog": {
@@ -1000,6 +975,7 @@
                 "sha256:f9b2fdca47dc855516b2d66eef3c39f2672cbf7e7a42e7e67ad2cbfcd6ba107d"
             ],
             "index": "pypi",
+            "markers": "python_version >= '3.8'",
             "version": "==4.0.0"
         },
         "wcwidth": {
@@ -1111,24 +1087,6 @@
         }
     },
     "develop": {
-<<<<<<< HEAD
-        "anyio": {
-            "hashes": [
-                "sha256:048e05d0f6caeed70d731f3db756d35dcc1f35747c8c403364a8332c630441b8",
-                "sha256:f75253795a87df48568485fd18cdd2a3fa5c4f7c5be8e5e36637733fce06fed6"
-            ],
-            "markers": "python_version >= '3.8'",
-            "version": "==4.3.0"
-        },
-        "asyncclick": {
-            "hashes": [
-                "sha256:1ab940b04b22cb89b5b400725132b069d01b0c3472a9702c7a2c9d5d007ded02",
-                "sha256:219ea0f29ccdc1bb4ff43bcab7ce0769ac6d48a04f997b43ec6bee99a222daa0"
-            ],
-            "index": "pypi",
-            "markers": "python_version >= '3.7'",
-            "version": "==8.1.7.2"
-=======
         "aiohttp": {
             "hashes": [
                 "sha256:017a21b0df49039c8f46ca0971b3a7fdc1f56741ab1240cb90ca408049766168",
@@ -1209,6 +1167,7 @@
                 "sha256:ff30218887e62209942f91ac1be902cc80cddb86bf00fbc6783b7a43b2bea26f"
             ],
             "index": "pypi",
+            "markers": "python_version >= '3.8'",
             "version": "==3.9.3"
         },
         "aiosignal": {
@@ -1219,6 +1178,23 @@
             "markers": "python_version >= '3.7'",
             "version": "==1.3.1"
         },
+        "anyio": {
+            "hashes": [
+                "sha256:048e05d0f6caeed70d731f3db756d35dcc1f35747c8c403364a8332c630441b8",
+                "sha256:f75253795a87df48568485fd18cdd2a3fa5c4f7c5be8e5e36637733fce06fed6"
+            ],
+            "markers": "python_version >= '3.8'",
+            "version": "==4.3.0"
+        },
+        "asyncclick": {
+            "hashes": [
+                "sha256:1ab940b04b22cb89b5b400725132b069d01b0c3472a9702c7a2c9d5d007ded02",
+                "sha256:219ea0f29ccdc1bb4ff43bcab7ce0769ac6d48a04f997b43ec6bee99a222daa0"
+            ],
+            "index": "pypi",
+            "markers": "python_version >= '3.7'",
+            "version": "==8.1.7.2"
+        },
         "attrs": {
             "hashes": [
                 "sha256:935dc3b529c262f6cf76e50877d35a4bd3c1de194fd41f47a2b7ae8f19971f30",
@@ -1226,7 +1202,6 @@
             ],
             "markers": "python_version >= '3.7'",
             "version": "==23.2.0"
->>>>>>> 18728d47
         },
         "black": {
             "hashes": [
@@ -1254,40 +1229,25 @@
                 "sha256:e2af80566f43c85f5797365077fb64a393861a3730bd110971ab7a0c94e873e7"
             ],
             "index": "pypi",
+            "markers": "python_version >= '3.8'",
             "version": "==24.3.0"
         },
         "boto3": {
             "hashes": [
-<<<<<<< HEAD
-                "sha256:530a4cea3d40a6bd2f15a368ea395beef1ea6dff4491823bc48bd20c7d4da655",
-                "sha256:8c598382e8fb61cfa8f75056197e9b509eb52039ebc291af3b1096241ba2542c"
-            ],
-            "index": "pypi",
-            "markers": "python_version >= '3.8'",
-            "version": "==1.34.76"
+                "sha256:227487f9a40e7963aa108f4fabc81374d65e085891a2a442c190dfd976b86a9e",
+                "sha256:47a7899af97960493ed58754c838be658650c8fb231c658866f491965ddfc94f"
+            ],
+            "index": "pypi",
+            "markers": "python_version >= '3.8'",
+            "version": "==1.34.78"
         },
         "botocore": {
             "hashes": [
-                "sha256:62e45e7374844ee39e86a96fe7f5e973eb5bf3469da028b4e3a8caba0909fb1f",
-                "sha256:68be44487a95132fccbc0b836fded4190dae30324f6bf822e1b6efd385ffdc83"
-            ],
-            "markers": "python_version >= '3.8'",
-            "version": "==1.34.76"
-=======
-                "sha256:7abd327980258ec2ae980d2ff7fc32ede7448146b14d34c56bf0be074e2a149b",
-                "sha256:8ebed4fa5a3b84dd4037f28226985af00e00fb860d739fc8b1ed6381caa4b330"
-            ],
-            "index": "pypi",
-            "version": "==1.34.77"
-        },
-        "botocore": {
-            "hashes": [
-                "sha256:6d6a402032ca0b89525212356a865397f8f2839683dd53d41b8cee1aa84b2b4b",
-                "sha256:6dab60261cdbfb7d0059488ea39408d5522fad419c004ba5db3484e6df854ea8"
-            ],
-            "markers": "python_version >= '3.8'",
-            "version": "==1.34.77"
->>>>>>> 18728d47
+                "sha256:889fcfd1813fad225a5a70940c58cd4bd7a6f5ba6c9769a1d41d0c670272b75d",
+                "sha256:bc10738826a4970a6d3a40ac40b9799c02b1b661c0c741a67b915b500562ab3c"
+            ],
+            "markers": "python_version >= '3.8'",
+            "version": "==1.34.78"
         },
         "certifi": {
             "hashes": [
@@ -1523,6 +1483,7 @@
                 "sha256:ff7687ca3d7028d8a5f0ebae95a6e4827c5616b31a4ee1192bdfde697db110d4"
             ],
             "index": "pypi",
+            "markers": "python_version >= '3.8'",
             "version": "==7.4.4"
         },
         "cryptography": {
@@ -1577,8 +1538,6 @@
             ],
             "markers": "python_version >= '3.8'",
             "version": "==3.13.3"
-<<<<<<< HEAD
-=======
         },
         "frozenlist": {
             "hashes": [
@@ -1662,7 +1621,6 @@
             ],
             "markers": "python_version >= '3.8'",
             "version": "==1.4.1"
->>>>>>> 18728d47
         },
         "identify": {
             "hashes": [
@@ -1768,10 +1726,7 @@
                 "sha256:8d19125d40c919cb40df62f4576904c2647c4e9a0e1ebc42491dd7787d09e107"
             ],
             "index": "pypi",
-<<<<<<< HEAD
-            "markers": "python_version >= '3.8'",
-            "version": "==5.0.4"
-=======
+            "markers": "python_version >= '3.8'",
             "version": "==5.0.4"
         },
         "multidict": {
@@ -1869,7 +1824,6 @@
             ],
             "markers": "python_version >= '3.7'",
             "version": "==6.0.5"
->>>>>>> 18728d47
         },
         "mypy-extensions": {
             "hashes": [
@@ -1917,10 +1871,7 @@
                 "sha256:e209d61b8acdcf742404408531f0c37d49d2c734fd7cff2d6076083d191cb060"
             ],
             "index": "pypi",
-<<<<<<< HEAD
             "markers": "python_version >= '3.9'",
-=======
->>>>>>> 18728d47
             "version": "==3.7.0"
         },
         "pycparser": {
@@ -1936,7 +1887,7 @@
                 "sha256:37dd54208da7e1cd875388217d5e00ebd4179249f90fb72437e91a35459a0ad3",
                 "sha256:a8b2bc7bffae282281c8140a97d3aa9c14da0b136dfe83f850eea9a5f7470427"
             ],
-            "markers": "python_version >= '2.7' and python_version not in '3.0, 3.1, 3.2, 3.3'",
+            "markers": "python_version >= '2.7' and python_version not in '3.0, 3.1, 3.2'",
             "version": "==2.9.0.post0"
         },
         "pyyaml": {
@@ -1994,6 +1945,7 @@
                 "sha256:fd66fc5d0da6d9815ba2cebeb4205f95818ff4b79c3ebe268e75d961704af52f"
             ],
             "index": "pypi",
+            "markers": "python_version >= '3.6'",
             "version": "==6.0.1"
         },
         "requests": {
@@ -2033,7 +1985,7 @@
                 "sha256:1e61c37477a1626458e36f7b1d82aa5c9b094fa4802892072e49de9c60c4c926",
                 "sha256:8abb2f1d86890a2dfb989f9a77cfcfd3e47c2a354b01111771326f8aa26e0254"
             ],
-            "markers": "python_version >= '2.7' and python_version not in '3.0, 3.1, 3.2, 3.3'",
+            "markers": "python_version >= '2.7' and python_version not in '3.0, 3.1, 3.2'",
             "version": "==1.16.0"
         },
         "sniffio": {
