--- conflicted
+++ resolved
@@ -42,11 +42,7 @@
           TransitEncryption: ENABLED
           RootDirectory: /mnt/ssh
       ContainerDefinitions[0]:
-<<<<<<< HEAD
-        Image: aws:ecr_image:gitea#ImageName
-=======
         Image: gitea/gitea:1.21
->>>>>>> ed2f560a
         PortMappings[0]:
           ContainerPort: 3000
           HostPort: 3000
