--- conflicted
+++ resolved
@@ -1,10 +1,5 @@
-<<<<<<< HEAD
 name: Tooljet
 description: Low-code framework for internal tools
-=======
-name: ToolJet
-description: Low-code open-source platform for developing and deploying custom business applications
->>>>>>> 659a461d
 version: '1.0.0'
 requires:
   - network
@@ -87,11 +82,7 @@
 configuration:
   CPU: # This is an example of a value used in the base config
     name: CPU
-<<<<<<< HEAD
-    description: The amount of CPU to allocate to the Tooljet service
-=======
     description: The amount of CPU to allocate to the ToolJet service
->>>>>>> 659a461d
     type: number
     default: 1024
     validation:
@@ -100,11 +91,7 @@
 
   Memory:
     name: Memory
-<<<<<<< HEAD
-    description: The amount of Memory to allocate to the Tooljet service
-=======
     description: The amount of Memory to allocate to the ToolJet service
->>>>>>> 659a461d
     type: number
     default: 3072
     validation:
@@ -113,11 +100,7 @@
 
   DBUsername:
     name: Database Username
-<<<<<<< HEAD
-    description: The username to use for the Tooljet database
-=======
     description: The username to use for the ToolJet database
->>>>>>> 659a461d
     type: string
     default: tooljetuser
     pulumi_key: klo:tooljet-db-username
@@ -127,11 +110,7 @@
 
   DBPassword:
     name: Database Password
-<<<<<<< HEAD
-    description: The password to use for the Tooljet database
-=======
     description: The password to use for the ToolJet database
->>>>>>> 659a461d
     type: string
     pulumi_key: klo:tooljet-db-password
     secret: true
